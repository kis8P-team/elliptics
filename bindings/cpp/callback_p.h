/*
 * 2008+ Copyright (c) Evgeniy Polyakov <zbr@ioremap.net>
 * 2012+ Copyright (c) Ruslan Nigmatullin <euroelessar@yandex.ru>
 * All rights reserved.
 *
 * This program is free software; you can redistribute it and/or modify
 * it under the terms of the GNU General Public License as published by
 * the Free Software Foundation; either version 2 of the License, or
 * (at your option) any later version.
 *
 * This program is distributed in the hope that it will be useful,
 * but WITHOUT ANY WARRANTY; without even the implied warranty of
 * MERCHANTABILITY or FITNESS FOR A PARTICULAR PURPOSE.  See the
 * GNU General Public License for more details.
 */

#ifndef CALLBACK_P_H
#define CALLBACK_P_H

#include "elliptics/cppdef.h"

#include <algorithm>
#include <cassert>
#include <condition_variable>
#include <exception>
#include <iostream>
#include <mutex>
#include <set>
#include <thread>

//#ifdef DEVELOPER_BUILD
//#  define elliptics_assert(expr) assert(expr)
//#else
#  define elliptics_assert(expr)
//#endif

namespace ioremap { namespace elliptics {

class session_scope
{
	public:
		session_scope(session &sess) : m_sess(sess)
		{
			m_filter = m_sess.get_filter();
			m_checker = m_sess.get_checker();
			m_policy = m_sess.get_exceptions_policy();
			m_cflags = m_sess.get_cflags();
			m_ioflags = m_sess.get_ioflags();
		}

		~session_scope()
		{
			m_sess.set_filter(m_filter);
			m_sess.set_checker(m_checker);
			m_sess.set_exceptions_policy(m_policy);
			m_sess.set_cflags(m_cflags);
			m_sess.set_ioflags(m_ioflags);
		}

	private:
		session &m_sess;
		result_filter m_filter;
		result_checker m_checker;
		uint64_t m_cflags;
		uint32_t m_ioflags;
		uint32_t m_policy;
};

typedef int (*complete_func)(struct dnet_net_state *, struct dnet_cmd *, void *);

class callback_result_data
{
	public:
		callback_result_data()
		{
		}

		callback_result_data(dnet_addr *addr, dnet_cmd *cmd)
		{
			const size_t size = sizeof(struct dnet_addr) + sizeof(struct dnet_cmd) + cmd->size;
			void *allocated = malloc(size);
			if (!allocated)
				throw std::bad_alloc();
			data = data_pointer(allocated, size);
			memcpy(data.data(), addr, sizeof(struct dnet_addr));
			memcpy(data.data<char>() + sizeof(struct dnet_addr), cmd, sizeof(struct dnet_cmd) + cmd->size);
		}

		virtual ~callback_result_data()
		{
		}

		data_pointer data;
		error_info error;
		exec_context context;
};

enum special_count { unlimited };

struct entry_converter
{
	static void convert(exec_result_entry &entry, callback_result_data *data)
	{
		data->context = exec_context::parse(entry.data(), &data->error);
	}

	static void convert(iterator_result_entry &entry, callback_result_data *)
	{
		dnet_convert_iterator_response(entry.reply());
	}

	static void convert(lookup_result_entry &entry, callback_result_data *)
	{
		dnet_convert_addr(entry.storage_address());
		dnet_convert_file_info(entry.file_info());
	}

	static void convert(read_result_entry &entry, callback_result_data *)
	{
		dnet_convert_io_attr(entry.io_attribute());
	}

	static void convert(stat_result_entry &entry, callback_result_data *)
	{
		dnet_convert_stat(entry.statistics());
	}

	static void convert(stat_count_result_entry &entry, callback_result_data *)
	{
		dnet_convert_addr_stat(entry.statistics(), 0);
	}

	static void convert(callback_result_entry &, callback_result_data *)
	{
	}
};

template <typename T>
class default_callback
{
	public:
		typedef std::function<void (const T &)> entry_processor_func;

		default_callback(const session &sess, const async_result<T> &result)
			: m_logger(sess.get_node().get_log()),
			  m_count(1), m_complete(0), m_result(result), m_proto_error(false)
		{
		}

		virtual ~default_callback()
		{
		}

		bool set_count(size_t count)
		{
			std::lock_guard<std::mutex> lock(m_mutex);
			m_count = count;
			return m_count == m_complete;
		}

		void set_count(special_count)
		{
			std::lock_guard<std::mutex> lock(m_mutex);
			m_count = static_cast<size_t>(-1);
		}

		void set_total(size_t total)
		{
			m_result.set_total(total);
		}

		size_t get_total() const
		{
			return m_result.get_total();
		}

		bool handle(struct dnet_net_state *state, struct dnet_cmd *cmd, complete_func, void *)
		{
			std::lock_guard<std::mutex> lock(m_mutex);

			if (is_trans_destroyed(state, cmd)) {
				++m_complete;
			} else {
				if (!(cmd->flags & DNET_FLAGS_MORE)) {
					if (m_proto_error && cmd->status == 0) {
						m_statuses.push_back(-EPROTO);
						m_proto_error = 0;
					} else {
						m_statuses.push_back(cmd->status);
					}
				}
				auto data = std::make_shared<callback_result_data>(dnet_state_addr(state), cmd);
				process(cmd, data, data.get());
			}
			return (m_count == m_complete);
		}

		void process(dnet_cmd *cmd, const callback_result_entry &default_entry, callback_result_data *data)
		{
			T entry = *static_cast<const T *>(&default_entry);
			if (cmd->status) {
				data->error = create_error(*cmd);
			}
			if (!entry.data().empty()) {
				try {
					entry_converter::convert(entry, data);
				} catch (...) {
					m_logger.print(DNET_LOG_ERROR, "%s: received invalid data from server, tid: %llu, cmd: %s, status: %d, size: %llu\n",
<<<<<<< HEAD
					               dnet_dump_id(&cmd->id),
					               static_cast<unsigned long long>(cmd->trans),
					               dnet_cmd_string(cmd->cmd),
					               cmd->status,
					               static_cast<unsigned long long>(cmd->size));
=======
						       dnet_dump_id(&cmd->id),
						       static_cast<unsigned long long>(cmd->trans),
						       dnet_cmd_string(cmd->cmd),
						       cmd->status,
						       static_cast<unsigned long long>(cmd->size));
>>>>>>> dbad4f0f

					dnet_cmd *cmd_copy = default_entry.command();
					if (cmd_copy->status == 0)
						cmd_copy->status = -EPROTO;
					if (cmd_copy->flags & DNET_FLAGS_MORE) {
						m_proto_error = true;
					} else {
						m_statuses.back() = cmd_copy->status;
					}

					cmd_copy->flags &= ~DNET_FLAGS_MORE;
					cmd_copy->size = 0;

					data->data = data->data.slice(0, sizeof(dnet_addr) + sizeof(dnet_cmd));
				}
			}
			process(entry);
		}

		void process(const T &entry)
		{
			if (m_process_entry && entry.status() == 0 && !entry.data().empty()) {
				m_process_entry(entry);
			}

			m_result.process(entry);
		}

		void set_process_entry(const entry_processor_func &process_entry)
		{
			m_process_entry = process_entry;
		}

		bool is_ready()
		{
			std::lock_guard<std::mutex> lock(m_mutex);
			return (m_count == m_complete);
		}

		bool is_valid() const
		{
			bool ok = false;
			for (size_t i = 0; i < m_statuses.size(); ++i)
				ok |= (m_statuses[i] == 0);
			return ok;
		}

		const std::vector<int> &statuses() const
		{
			return m_statuses;
		}

		void clear()
		{
			m_complete = 0;
			m_statuses.clear();
			m_proto_error = false;
		}

		void complete(std::exception_ptr exc)
		{
			if (exc) {
				try {
					std::rethrow_exception(exc);
				} catch (error &e) {
					m_result.complete(error_info(e.error_code(), e.error_message()));
				} catch (std::bad_alloc &) {
					m_result.complete(error_info(-ENOMEM, std::string()));
				}
			} else {
				m_result.complete(error_info());
			}
		}

		void complete(const error_info &error)
		{
			m_result.complete(error);
		}

	protected:
		logger m_logger;
		size_t m_count;
		size_t m_complete;
		std::vector<int> m_statuses;
		std::mutex m_mutex;
		entry_processor_func m_process_entry;
		typename async_result<T>::handler m_result;
		bool m_proto_error;
};

template <typename Result, dnet_commands Command>
class base_stat_callback
{
	public:
		base_stat_callback(const session &sess, const async_result<Result> &result)
			: sess(sess), cb(sess, result), has_id(false)
		{
		}

		virtual ~base_stat_callback()
		{
		}

		bool start(error_info *error, complete_func func, void *priv)
		{
			cb.set_count(unlimited);

			uint64_t cflags_pop = sess.get_cflags();
			sess.set_cflags(cflags_pop | DNET_ATTR_CNTR_GLOBAL);
			int err = dnet_request_stat(sess.get_native(),
				has_id ? &id : NULL, Command, func, priv);
			sess.set_cflags(cflags_pop);

			if (err < 0) {
				*error = create_error(err, "Failed to request statistics");
				return true;
			}

			return cb.set_count(err);
		}

		bool handle(error_info *error, dnet_net_state *state, dnet_cmd *cmd, complete_func func, void *priv)
		{
			(void) error;
			return cb.handle(state, cmd, func, priv);
		}

		void finish(const error_info &exc)
		{
			cb.complete(exc);
		}

		dnet_commands command;
		session sess;
		default_callback<Result> cb;
		dnet_id id;
		bool has_id;
};

class stat_callback : public base_stat_callback<stat_result_entry, DNET_CMD_STAT>
{
	public:
		typedef std::shared_ptr<stat_callback> ptr;

		stat_callback(const session &sess, const async_stat_result &result)
			: base_stat_callback<stat_result_entry, DNET_CMD_STAT>(sess, result)
		{
		}
};

class stat_count_callback : public base_stat_callback<stat_count_result_entry, DNET_CMD_STAT_COUNT>
{
	public:
		typedef std::shared_ptr<stat_count_callback> ptr;

		stat_count_callback(const session &sess, const async_stat_count_result &result)
			: base_stat_callback<stat_count_result_entry, DNET_CMD_STAT_COUNT>(sess, result)
		{
		}
};

template <typename T>
class multigroup_callback
{
	public:
		multigroup_callback(const session &sess, const async_result<T> &result)
			: sess(sess), cb(sess, result), m_has_finished(false), m_group_index(0)
		{
		}

		virtual ~multigroup_callback()
		{
		}

		/*
		 * Method is called by several ways:
		 * 1. From the same thread as iterate_groups, in that case it's guaranteed
		 * cb.handle to return false as cb::count is set to unlimited.
		 * 2. From the i/o thread, then guaranteed that it's different from
		 * iterate_groups's thread, so lock can't be dead one.
		 */
		bool handle(error_info *error, struct dnet_net_state *state, struct dnet_cmd *cmd, complete_func func, void *priv)
		{
			if (cb.handle(state, cmd, func, priv)) {
				m_has_finished |= !cb.statuses().empty();
				// cb has ended it's work
				if (check_answer()) {
					// correct answer is found
					return true;
				} else {
					return iterate_groups(error, func, priv);
				}
			}
			return false;
		}

		/*
		 * Iterates through groups, it must be guaranteed that each thread
		 * doesn't invoke this method recursivly.
		 */
		bool iterate_groups(error_info *error, complete_func func, void *priv)
		{
			std::lock_guard<std::mutex> lock(m_mutex);
			// try next group
			while (m_group_index < groups.size()) {
				struct dnet_id id = kid.id();
				id.group_id = groups[m_group_index];

				++m_group_index;
				if (next_group(error, id, func, priv)) {
					if (error->code()) {
						// some exception, log and try next group
						dnet_log_raw(sess.get_node().get_native(),
<<<<<<< HEAD
						             DNET_LOG_NOTICE,
						             "%s: iterate-groups exception: %s\n",
						             dnet_dump_id(&id), error->message().c_str());
=======
							DNET_LOG_NOTICE,
							"%s: iterate-groups exception: %s\n",
							dnet_dump_id(&id), error->message().c_str());
>>>>>>> dbad4f0f
						*error = error_info();
						continue;
					}
					m_has_finished |= !cb.statuses().empty();
					// all replies are received
					if (check_answer()) {
						// and there is error or information is ready
						return true;
					} else {
						// but we need more data
						continue;
					}
				}
				// request is sent, wait results
				return false;
			}
			// there is no success :(
			if (!m_has_finished) {
				*error = prepare_error();
			}
			return true;
		}

		bool start(error_info *error, complete_func func, void *priv)
		{
			return iterate_groups(error, func, priv);
		}

		void finish(const error_info &error)
		{
			cb.complete(error);
		}

		virtual bool check_answer()
		{
			return cb.is_valid();
		}

		/*
		 * Sends requests for current id.
		 *
		 * Returns true, if all requests are completed, returns false otherwise.
		 */
		virtual bool next_group(error_info *error, dnet_id &id, complete_func func, void *priv) = 0;

		virtual error_info prepare_error() = 0;

		session sess;
		default_callback<T> cb;
		key kid;
		std::vector<int> groups;

	protected:
		bool m_has_finished;
		std::mutex m_mutex;
		size_t m_group_index;
};

class lookup_callback : public multigroup_callback<lookup_result_entry>
{
	public:
		typedef std::shared_ptr<lookup_callback> ptr;

		lookup_callback(const session &sess, const async_lookup_result &result)
			: multigroup_callback<lookup_result_entry>(sess, result)
		{
			cb.set_total(1);
		}

		bool next_group(error_info *error, dnet_id &id, complete_func func, void *priv)
		{
			cb.clear();
			cb.set_count(unlimited);

			int err = dnet_lookup_object(sess.get_native(), &id, func, priv);
			if (err) {
				*error = create_error(err, kid, "Failed to lookup ID");
				// Try next group
				return true;
			}

			return cb.set_count(1);
		}

		error_info prepare_error()
		{
			return create_error(-ENXIO, kid, "Failed to lookup ID");
		}
};

class read_callback : public multigroup_callback<read_result_entry>
{
	public:
		typedef std::shared_ptr<read_callback> ptr;

		read_callback(const session &sess, const async_read_result &result, const dnet_io_control &ctl)
			: multigroup_callback<read_result_entry>(sess, result), ctl(ctl)
		{
			cb.set_process_entry(std::bind(&read_callback::process_entry, this, std::placeholders::_1));
		}

		bool next_group(error_info *error, dnet_id &id, complete_func func, void *priv)
		{
			cb.clear();
			cb.set_count(unlimited);

			memcpy(&ctl.id, &id, sizeof(id));
			ctl.complete = func;
			ctl.priv = priv;

			int err = dnet_read_object(sess.get_native(), &ctl);
			if (err) {
				*error = create_error(err, ctl.id, "READ: size: %llu",
					static_cast<unsigned long long>(ctl.io.size));
				return true;
			}

			return cb.set_count(1);
		}

		void process_entry(const read_result_entry &entry)
		{
			read_result = entry;
		}

		void finish(const error_info &error)
		{
			dnet_io_attr *io = (read_result.is_valid() ? read_result.io_attribute() : NULL);

			if (!error && !failed_groups.empty()
					&& io
					&& io->offset == 0) {

				session new_sess = sess.clone();
				new_sess.set_groups(failed_groups);

				dnet_io_control write_ctl;
				memcpy(&write_ctl, &ctl, sizeof(write_ctl));

				write_ctl.id = kid.id();
				write_ctl.io = *io;

				write_ctl.data = read_result.file().data();
				write_ctl.io.size = read_result.file().size();

				write_ctl.fd = -1;
				write_ctl.cmd = DNET_CMD_WRITE;
				write_ctl.cflags = ctl.cflags;

				new_sess.write_data(write_ctl);
			}

			cb.complete(error);
		}

		virtual bool check_answer()
		{
			const auto &statuses = cb.statuses();

			if (statuses.empty()) {
				return false;
			}

			bool has_enoent = false;
			bool has_other_error = false;
			bool ok = false;

			for (size_t i = 0; i < statuses.size(); ++i) {
				const int err = statuses[i];

				if (err == -ENOENT || err == -EBADFD) {
					has_enoent = true;
				} else if (err != 0) {
					has_other_error = true;
				} else if (err == 0) {
					ok = true;
				}
			}

			if (!ok && has_enoent && !has_other_error) {
				failed_groups.push_back(groups[m_group_index - 1]);
			}

			return ok;
		}

		error_info prepare_error()
		{
			return create_error(-ENXIO, ctl.id, "READ: size: %llu",
				static_cast<unsigned long long>(ctl.io.size));
		}

		struct dnet_io_control ctl;
		std::vector<int> failed_groups;
		read_result_entry read_result;
};

struct io_attr_comparator
{
	bool operator() (const dnet_io_attr &io1, const dnet_io_attr &io2)
	{
		return memcmp(io1.id, io2.id, DNET_ID_SIZE) < 0;
	}
};

typedef std::set<dnet_io_attr, io_attr_comparator> io_attr_set;

#define debug(DATA) if (1) {} else std::cerr << __PRETTY_FUNCTION__ << ":" << __LINE__ << " " << DATA << std::endl

class read_bulk_callback : public read_callback
{
	public:
		typedef std::shared_ptr<read_bulk_callback> ptr;

		read_bulk_callback(const session &sess, const async_read_result &result, const io_attr_set &ios, const dnet_io_control &ctl)
			: read_callback(sess, result, ctl), ios_set(ios)
		{
			cb.set_process_entry(default_callback<read_result_entry>::entry_processor_func());
		}

		bool handle(error_info *error, struct dnet_net_state *state, struct dnet_cmd *cmd, complete_func func, void *priv)
		{
			// Remove from ios_set entries for which result is ready
			if (cmd->status == 0 && cmd->size >= sizeof(dnet_io_attr)) {
				std::lock_guard<std::mutex> lock(ios_set_mutex);
				dnet_io_attr &attr = *reinterpret_cast<dnet_io_attr*>(cmd + 1);
				ios_set.erase(attr);
			}
			return read_callback::handle(error, state, cmd, func, priv);
		}

		bool next_group(error_info *error, dnet_id &id, complete_func func, void *priv)
		{
			cb.clear();
			cb.set_count(unlimited);

			debug(m_group_index);
			int count = 0;

			ios_cache.assign(ios_set.begin(), ios_set.end());
			const size_t io_num = ios_cache.size();
			dnet_io_attr *ios = ios_cache.data();

			dnet_node *node = sess.get_node().get_native();
			dnet_net_state *cur, *next = NULL;
			dnet_id next_id = id;
			const int group_id = id.group_id;
			int start = 0;

			dnet_setup_id(&id, group_id, ios[0].id);

			debug("");

			cur = dnet_state_get_first(node, &id);
			if (!cur) {
				*error = create_error(-ENOENT, id, "Can't get state for id");
				return true;
			}

			for (size_t i = 0; i < io_num; ++i) {
				debug("i = " << i);
				if ((i + 1) < io_num) {
					dnet_setup_id(&next_id, group_id, ios[i + 1].id);

					next = dnet_state_get_first(node, &next_id);
					if (!next) {
						*error = create_error(-ENOENT, next_id, "Can't get state for id");
						if (cb.set_count(count))
							return true;
						return false;
					}

					/* Send command only if state changes or it's a last id */
					if (cur == next) {
						dnet_state_put(next);
						next = NULL;
						continue;
					}
				}
				debug("");

				ctl.io.size = (i - start + 1) * sizeof(struct dnet_io_attr);
				ctl.data = ios + start;

				memcpy(&ctl.id, &id, sizeof(id));
				ctl.complete = func;
				ctl.priv = priv;

				dnet_log_raw(sess.get_node().get_native(),
<<<<<<< HEAD
				             DNET_LOG_NOTICE,
				             "start: %s: end: %s, count: %llu, addr: %s\n",
				             dnet_dump_id(&id),
				             dnet_dump_id(&next_id),
				             (unsigned long long)ctl.io.size / sizeof(struct dnet_io_attr),
				             dnet_state_dump_addr(cur));
=======
					DNET_LOG_NOTICE, "start: %s: end: %s, count: %llu, addr: %s\n",
					dnet_dump_id(&id),
					dnet_dump_id(&next_id),
					(unsigned long long)ctl.io.size / sizeof(struct dnet_io_attr),
					dnet_state_dump_addr(cur));
>>>>>>> dbad4f0f

				++count;

				int err = dnet_read_object(sess.get_native(), &ctl);
				// ingore the error, we must continue :)
				(void) err;
				debug("err = " << err);

				start = i + 1;
				dnet_state_put(cur);
				cur = next;
				next = NULL;
				memcpy(&id, &next_id, sizeof(struct dnet_id));
			}

			debug("count: " << count);
			return cb.set_count(count);
		}

		bool check_answer()
		{
			elliptics_assert(cb.is_ready());
			debug("cb.is_valid() " << cb.is_valid());

//			if (cb.is_valid()) {
//				debug("cb.results_size() " << cb.results_size());
//				debug("before: ios_set.size() " << ios_set.size());
//				for (size_t i = 0; i < cb.results_size(); ++i) {
//					read_result_entry entry = cb.result_at<read_result_entry>(i);
//					if (entry.size() < sizeof(struct dnet_io_attr))
//						continue;
//					result.push_back(entry);
//					ios_set.erase(*entry.io_attribute());
//				}
//				debug("after: ios_set.size() " << ios_set.size());
//			}

			debug("ios_set.empty() " << ios_set.empty());
			debug("m_group_index == groups.size() " << (m_group_index == groups.size()));
			// all results are found or all groups are iterated
			return ios_set.empty() || (m_group_index == groups.size());
		}

		void finish(const error_info &exc)
		{
			debug("finish: error-code: " << exc.code() << ", error-message: " << exc.message());
			cb.complete(exc);
		}

		error_info prepare_error()
		{
			return create_error(-ENXIO, "bulk_read: can't read data");
		}

		std::mutex ios_set_mutex;
		io_attr_set ios_set;
		std::vector<dnet_io_attr> ios_cache;
		std::vector<read_result_entry> result;
};

class cmd_callback
{
	public:
		typedef std::shared_ptr<cmd_callback> ptr;

		cmd_callback(const session &sess, const async_generic_result &result, const transport_control &ctl)
			: sess(sess), ctl(ctl.get_native()), cb(sess, result)
		{
		}

		bool start(error_info *error, complete_func func, void *priv)
		{
			cb.set_count(unlimited);
			ctl.complete = func;
			ctl.priv = priv;

			int err = dnet_request_cmd(sess.get_native(), &ctl);
			if (err < 0) {
				*error = create_error(err, "failed to request cmd: %s", dnet_cmd_string(ctl.cmd));
				return true;
			}

			return cb.set_count(err);
		}

		bool handle(error_info *error, struct dnet_net_state *state, struct dnet_cmd *cmd, complete_func func, void *priv)
		{
			(void) error;
			return cb.handle(state, cmd, func, priv);
		}

		void finish(const error_info &exc)
		{
			cb.complete(exc);
		}

		session sess;
		dnet_trans_control ctl;
		default_callback<callback_result_entry> cb;
};

class single_cmd_callback
{
	public:
		typedef std::shared_ptr<single_cmd_callback> ptr;

		single_cmd_callback(const session &sess, const async_generic_result &result, const transport_control &ctl)
			: sess(sess), ctl(ctl.get_native()), cb(sess, result)
		{
		}

		bool start(error_info *error, complete_func func, void *priv)
		{
			cb.set_count(unlimited);
			ctl.complete = func;
			ctl.priv = priv;

			int err = dnet_trans_alloc_send(sess.get_native(), &ctl);
			if (err < 0) {
				*error = create_error(err, "failed to request cmd: %s", dnet_cmd_string(ctl.cmd));
				return true;
			}

			return cb.set_count(1);
		}

		bool handle(error_info *error, struct dnet_net_state *state, struct dnet_cmd *cmd, complete_func func, void *priv)
		{
			(void) error;
			return cb.handle(state, cmd, func, priv);
		}

		void finish(const error_info &exc)
		{
			cb.complete(exc);
		}

		session sess;
		dnet_trans_control ctl;
		default_callback<callback_result_entry> cb;
};

class write_callback
{
	public:
		typedef std::shared_ptr<write_callback> ptr;

		write_callback(const session &sess, const async_write_result &result, const dnet_io_control &ctl):
		sess(sess), cb(sess, result), ctl(ctl)
		{
		}

		bool start(error_info *error, complete_func func, void *priv)
		{
			ctl.complete = func;
			ctl.priv = priv;

			cb.set_total(sess.get_groups().size());

			if (dnet_time_is_empty(&ctl.io.timestamp)) {
				sess.get_timestamp(&ctl.io.timestamp);

				if (dnet_time_is_empty(&ctl.io.timestamp))
					dnet_current_time(&ctl.io.timestamp);
			}

			if (ctl.io.user_flags == 0)
				ctl.io.user_flags = sess.get_user_flags();

			cb.set_count(unlimited);

			int err = dnet_write_object(sess.get_native(), &ctl);
			if (err < 0) {
				*error = create_error(err, "Failed to write data");
				return true;
			}
			return cb.set_count(err);
		}

		bool handle(error_info *error, struct dnet_net_state *state, struct dnet_cmd *cmd, complete_func func, void *priv)
		{
			(void) error;
			return cb.handle(state, cmd, func, priv);
		}

		void finish(const error_info &exc)
		{
			cb.complete(exc);
		}

		session sess;
		default_callback<write_result_entry> cb;
		dnet_io_control ctl;
};

class remove_callback
{
	public:
		typedef std::shared_ptr<remove_callback> ptr;

		remove_callback(const session &sess, const async_generic_result &result, const dnet_id &id)
			: sess(sess), cb(sess, result), id(id)
		{
		}

		bool start(error_info *error, complete_func func, void *priv)
		{
			cb.set_count(unlimited);

			const auto &sess_groups = sess.get_groups();
			cb.set_total(sess_groups.size());

			int err = dnet_remove_object(sess.get_native(), &id, func, priv);

			if (err < 0) {
				*error = create_error(err, id, "REMOVE");
				return true;
			} else {
				return cb.set_count(err);
			}
		}

		bool handle(error_info *error, struct dnet_net_state *state, struct dnet_cmd *cmd, complete_func func, void *priv)
		{
			(void) error;
			return cb.handle(state, cmd, func, priv);
		}

		void finish(const error_info &error)
		{
			cb.complete(error);
		}

		session sess;
		default_callback<callback_result_entry> cb;
		dnet_id id;
};

class exec_callback
{
	public:
		typedef std::shared_ptr<exec_callback> ptr;

		exec_callback(const session &sess, const async_exec_result &result)
			: sess(sess), id(NULL), sph(NULL), cb(sess, result)
		{
		}

		bool start(error_info *error, complete_func func, void *priv)
		{
			cb.set_count(unlimited);

			int err = dnet_send_cmd(sess.get_native(), id, func, priv, sph);
			if (err < 0) {
				*error = create_error(err, "failed to execute cmd: event: %.*s, data-size: %llu",
						sph->event_size, sph->data, (unsigned long long)sph->data_size);
				return true;
			}

			return cb.set_count(err);
		}

		bool handle(error_info *error, struct dnet_net_state *state, struct dnet_cmd *cmd, complete_func func, void *priv)
		{
			(void) error;
			return cb.handle(state, cmd, func, priv);
		}

		void finish(const error_info &exc)
		{
			cb.complete(exc);
		}

		session sess;
		struct dnet_id *id;
		struct sph *sph;
		default_callback<exec_result_entry> cb;
};

class iterator_callback
{
	public:
		typedef std::shared_ptr<iterator_callback> ptr;

		iterator_callback(const session &sess, const async_iterator_result &result) : sess(sess), cb(sess, result)
		{
		}

		bool start(error_info *error, complete_func func, void *priv)
		{
			cb.set_count(unlimited);

			dnet_trans_control ctl;
			memset(&ctl, 0, sizeof(ctl));
			memcpy(&ctl.id, &id, sizeof(id));
			ctl.id.group_id = sess.get_groups().front();
			ctl.cflags = sess.get_cflags() | DNET_FLAGS_NEED_ACK | DNET_FLAGS_NOLOCK;
			ctl.cmd = DNET_CMD_ITERATOR;
			ctl.complete = func;
			ctl.priv = priv;

			dnet_convert_iterator_request(request.data<dnet_iterator_request>());
			ctl.data = request.data();
			ctl.size = request.size();

			int err = dnet_trans_alloc_send(sess.get_native(), &ctl);
			if (err < 0) {
				*error = create_error(err, "failed to start iterator");
				return true;
			}

			return cb.set_count(1);
		}

		bool handle(error_info *error, struct dnet_net_state *state, struct dnet_cmd *cmd, complete_func func, void *priv)
		{
			(void) error;
			return cb.handle(state, cmd, func, priv);
		}

		void finish(const error_info &exc)
		{
			cb.complete(exc);
		}

		session sess;
		struct dnet_id id; /* This ID is used to find out node which will handle iterator request */
		data_pointer request;
		default_callback<iterator_result_entry> cb;
};

template <typename T>
struct dnet_style_handler
{
	static int handler(struct dnet_net_state *state, struct dnet_cmd *cmd, void *priv)
	{
		T *callback = reinterpret_cast<T*>(priv);
		error_info error;

		if (callback->handle(&error, state, cmd, handler, priv)) {
			finish(callback, error);
		}
		return 0;
	}

	static void start(std::unique_ptr<T> &callback)
	{
		error_info error;
		if (callback->start(&error, handler, callback.get())) {
			if (callback->sess.get_exceptions_policy() & session::throw_at_start)
				error.throw_error();
			// Finish is exception-safe, so it's ok to release
			// the pointer and let finish method to kill it itself
			finish(callback.release(), error);
		} else {
			// Pointer is carried by entire elliptics (it got it through cb->start call)
			// It will be killed as finished is called, which is guaranteed to be called once
			callback.release();
		}
	}

	static void finish(T *callback, const error_info &error)
	{
		callback->finish(error);
		delete callback;
	}
};

template <typename T, typename... Args>
static inline std::unique_ptr<T> createCallback(Args && ...args)
{
	return std::unique_ptr<T>(new T(args...));
}

template <typename T>
static inline void startCallback(std::unique_ptr<T> &cb)
{
	dnet_style_handler<T>::start(cb);
}

} } // namespace ioremap::elliptics

#endif // CALLBACK_P_H<|MERGE_RESOLUTION|>--- conflicted
+++ resolved
@@ -206,19 +206,11 @@
 					entry_converter::convert(entry, data);
 				} catch (...) {
 					m_logger.print(DNET_LOG_ERROR, "%s: received invalid data from server, tid: %llu, cmd: %s, status: %d, size: %llu\n",
-<<<<<<< HEAD
-					               dnet_dump_id(&cmd->id),
-					               static_cast<unsigned long long>(cmd->trans),
-					               dnet_cmd_string(cmd->cmd),
-					               cmd->status,
-					               static_cast<unsigned long long>(cmd->size));
-=======
 						       dnet_dump_id(&cmd->id),
 						       static_cast<unsigned long long>(cmd->trans),
 						       dnet_cmd_string(cmd->cmd),
 						       cmd->status,
 						       static_cast<unsigned long long>(cmd->size));
->>>>>>> dbad4f0f
 
 					dnet_cmd *cmd_copy = default_entry.command();
 					if (cmd_copy->status == 0)
@@ -432,15 +424,9 @@
 					if (error->code()) {
 						// some exception, log and try next group
 						dnet_log_raw(sess.get_node().get_native(),
-<<<<<<< HEAD
-						             DNET_LOG_NOTICE,
-						             "%s: iterate-groups exception: %s\n",
-						             dnet_dump_id(&id), error->message().c_str());
-=======
 							DNET_LOG_NOTICE,
 							"%s: iterate-groups exception: %s\n",
 							dnet_dump_id(&id), error->message().c_str());
->>>>>>> dbad4f0f
 						*error = error_info();
 						continue;
 					}
@@ -730,20 +716,11 @@
 				ctl.priv = priv;
 
 				dnet_log_raw(sess.get_node().get_native(),
-<<<<<<< HEAD
-				             DNET_LOG_NOTICE,
-				             "start: %s: end: %s, count: %llu, addr: %s\n",
-				             dnet_dump_id(&id),
-				             dnet_dump_id(&next_id),
-				             (unsigned long long)ctl.io.size / sizeof(struct dnet_io_attr),
-				             dnet_state_dump_addr(cur));
-=======
 					DNET_LOG_NOTICE, "start: %s: end: %s, count: %llu, addr: %s\n",
 					dnet_dump_id(&id),
 					dnet_dump_id(&next_id),
 					(unsigned long long)ctl.io.size / sizeof(struct dnet_io_attr),
 					dnet_state_dump_addr(cur));
->>>>>>> dbad4f0f
 
 				++count;
 
