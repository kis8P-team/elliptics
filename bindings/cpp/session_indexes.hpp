--- conflicted
+++ resolved
@@ -59,11 +59,7 @@
 	} catch (const std::exception &e) {
 		DNET_DUMP_ID(id_str, id);
 		dnet_log_raw(node, DNET_LOG_ERROR, "%s: %s: unpack exception: %s, file-size: %zu\n",
-<<<<<<< HEAD
-		             id_str, scope, e.what(), file.size());
-=======
 			id_str, scope, e.what(), file.size());
->>>>>>> dbad4f0f
 		data->shard_id = 0;
 		data->shard_count = 0;
 		data->indexes.clear();
@@ -79,11 +75,7 @@
 	} catch (const std::exception &e) {
 		DNET_DUMP_ID(id_str, id);
 		dnet_log_raw(node, DNET_LOG_ERROR, "%s: %s: unpack exception: %s, file-size: %zu\n",
-<<<<<<< HEAD
-		             id_str, scope, e.what(), file.size());
-=======
 			id_str, scope, e.what(), file.size());
->>>>>>> dbad4f0f
 		data->clear();
 	}
 }
