/*
 * 2011+ Copyright (c) Evgeniy Polyakov <zbr@ioremap.net>
 * All rights reserved.
 *
 * This program is free software; you can redistribute it and/or modify
 * it under the terms of the GNU General Public License as published by
 * the Free Software Foundation; either version 2 of the License, or
 * (at your option) any later version.
 *
 * This program is distributed in the hope that it will be useful,
 * but WITHOUT ANY WARRANTY; without even the implied warranty of
 * MERCHANTABILITY or FITNESS FOR A PARTICULAR PURPOSE.  See the
 * GNU General Public License for more details.
 */

#include <sys/stat.h>

#include <stdio.h>
#include <stdlib.h>
#include <unistd.h>
#include <fcntl.h>
#include <signal.h>

#include "elliptics.h"
#include "elliptics/interface.h"

static char *dnet_work_io_mode_string[] = {
	[DNET_WORK_IO_MODE_BLOCKING] = "BLOCKING",
	[DNET_WORK_IO_MODE_NONBLOCKING] = "NONBLOCKING",
};

__thread uint32_t trace_id = 0;

static char *dnet_work_io_mode_str(int mode)
{
	if (mode < 0 || mode >= (int)ARRAY_SIZE(dnet_work_io_mode_string))
		return NULL;

	return dnet_work_io_mode_string[mode];
}

static void dnet_work_pool_cleanup(struct dnet_work_pool *pool)
{
	struct dnet_io_req *r, *tmp;
	struct dnet_work_io *wio, *wio_tmp;

	list_for_each_entry_safe(wio, wio_tmp, &pool->wio_list, wio_entry) {
		pthread_join(wio->tid, NULL);
		list_del(&wio->wio_entry);
		free(wio);
	}


	list_for_each_entry_safe(r, tmp, &pool->list, req_entry) {
		list_del(&r->req_entry);
		dnet_io_req_free(r);
	}

	pthread_cond_destroy(&pool->wait);
	pthread_mutex_destroy(&pool->lock);
	free(pool->trans);
	free(pool);
}

static int dnet_work_pool_grow(struct dnet_node *n, struct dnet_work_pool *pool, int num, void *(* process)(void *))
{
	int i, err;
	struct dnet_work_io *wio, *tmp;

	pthread_mutex_lock(&pool->lock);

	pool->trans = realloc(pool->trans, sizeof(uint64_t) * (pool->num + num));

	for (i = 0; i < num; ++i) {
		wio = malloc(sizeof(struct dnet_work_io));
		if (!wio) {
			err = -ENOMEM;
			goto err_out_io_threads;
		}

		wio->thread_index = i;
		wio->pool = pool;

		pool->trans[pool->num + i] = ~0ULL;

		err = pthread_create(&wio->tid, NULL, process, wio);
		if (err) {
			free(wio);
			err = -err;
			dnet_log(n, DNET_LOG_ERROR, "Failed to create IO thread: %d\n", err);
			goto err_out_io_threads;
		}

		list_add_tail(&wio->wio_entry, &pool->wio_list);
	}

	dnet_log(n, DNET_LOG_INFO, "Grew %s pool by: %d -> %d IO threads\n",
			dnet_work_io_mode_str(pool->mode), pool->num, pool->num + num);

	pool->num += num;
	pthread_mutex_unlock(&pool->lock);

	return 0;

err_out_io_threads:
	list_for_each_entry_safe(wio, tmp, &pool->wio_list, wio_entry) {
		pthread_join(wio->tid, NULL);
		list_del(&wio->wio_entry);
		free(wio);
	}

	pthread_mutex_unlock(&pool->lock);

	return err;
}

static struct dnet_work_pool *dnet_work_pool_alloc(struct dnet_node *n, int num, int mode, void *(* process)(void *))
{
	struct dnet_work_pool *pool;
	int err;

	pool = malloc(sizeof(struct dnet_work_pool));
	if (!pool) {
		err = -ENOMEM;
		goto err_out_exit;
	}

	memset(pool, 0, sizeof(struct dnet_work_pool));

	pool->num = 0;
	pool->mode = mode;
	pool->n = n;
	INIT_LIST_HEAD(&pool->list);
	list_stat_init(&pool->list_stats);
	INIT_LIST_HEAD(&pool->wio_list);

	err = pthread_mutex_init(&pool->lock, NULL);
	if (err) {
		err = -err;
		goto err_out_free;
	}

	err = pthread_cond_init(&pool->wait, NULL);
	if (err) {
		err = -err;
		goto err_out_mutex_destroy;
	}

	err = dnet_work_pool_grow(n, pool, num, process);
	if (err)
		goto err_out_cond_destroy;

	return pool;

err_out_cond_destroy:
	pthread_cond_destroy(&pool->wait);
err_out_mutex_destroy:
	pthread_mutex_destroy(&pool->lock);
err_out_free:
	free(pool);
err_out_exit:
	return NULL;
}

/* As an example (with hardcoded loglevel and one second interval) */
static inline void list_stat_log(struct list_stat *st, struct dnet_node *node, const char *list_name) {
	struct timeval tv;
	gettimeofday(&tv, NULL);

	if ((tv.tv_sec - st->time_base.tv_sec) >= 1) {
		double elapsed_seconds = (double)(tv.tv_sec - st->time_base.tv_sec) * 1000000 + (tv.tv_usec - st->time_base.tv_usec);
		elapsed_seconds /= 1000000;
		dnet_log(node, DNET_LOG_INFO, "%s report: elapsed: %.3f s, current size: %ld, min: %ld, max: %ld, volume: %ld\n",
			list_name, elapsed_seconds, st->list_size, st->min_list_size, st->max_list_size, st->volume);

		list_stat_reset(st, &tv);
	}
}


static void *dnet_io_process(void *data_);
static void dnet_schedule_io(struct dnet_node *n, struct dnet_io_req *r)
{
	struct dnet_io *io = n->io;
	struct dnet_cmd *cmd = r->header;
	int nonblocking = !!(cmd->flags & DNET_FLAGS_NOLOCK);
	struct dnet_work_pool *pool = io->recv_pool;

	if (cmd->size > 0) {
		dnet_log(r->st->n, DNET_LOG_DEBUG, "%s: %s: RECV cmd: %s: cmd-size: %llu, nonblocking: %d\n",
			dnet_state_dump_addr(r->st), dnet_dump_id(r->header), dnet_cmd_string(cmd->cmd),
			(unsigned long long)cmd->size, nonblocking);
	} else if ((cmd->size == 0) && !(cmd->flags & DNET_FLAGS_MORE) && (cmd->trans & DNET_TRANS_REPLY)) {
		dnet_log(r->st->n, DNET_LOG_DEBUG, "%s: %s: RECV ACK: %s: nonblocking: %d\n",
			dnet_state_dump_addr(r->st), dnet_dump_id(r->header), dnet_cmd_string(cmd->cmd), nonblocking);
	} else {
		unsigned long long tid = cmd->trans & ~DNET_TRANS_REPLY;
		int reply = !!(cmd->trans & DNET_TRANS_REPLY);

		dnet_log(r->st->n, DNET_LOG_DEBUG, "%s: %s: RECV: %s: nonblocking: %d, cmd-size: %llu, cflags: 0x%llx, trans: %lld, reply: %d\n",
			dnet_state_dump_addr(r->st), dnet_dump_id(r->header), dnet_cmd_string(cmd->cmd), nonblocking,
			(unsigned long long)cmd->size, (unsigned long long)cmd->flags, tid, reply);
	}

#define cmd_is_exec_match(__cmd) (((__cmd)->cmd == DNET_CMD_EXEC) && ((__cmd)->size >= sizeof(struct sph)) && !((__cmd)->trans & DNET_TRANS_REPLY))

	if (nonblocking)
		pool = io->recv_pool_nb;

	pthread_mutex_lock(&pool->lock);
	list_add_tail(&r->req_entry, &pool->list);
	list_stat_size_increase(&pool->list_stats, 1);
	list_stat_log(&pool->list_stats, r->st->n, "input io queue");	
	pthread_cond_signal(&pool->wait);
	pthread_mutex_unlock(&pool->lock);
}


void dnet_schedule_command(struct dnet_net_state *st)
{
	st->rcv_flags = DNET_IO_CMD;

	if (st->rcv_data) {
#if 0
		struct dnet_cmd *c = &st->rcv_cmd;
		unsigned long long tid = c->trans & ~DNET_TRANS_REPLY;
		dnet_log(st->n, DNET_LOG_DEBUG, "freed: size: %llu, trans: %llu, reply: %d, ptr: %p.\n",
						(unsigned long long)c->size, tid, tid != c->trans, st->rcv_data);
#endif
		free(st->rcv_data);
		st->rcv_data = NULL;
	}

	st->rcv_end = sizeof(struct dnet_cmd);
	st->rcv_offset = 0;
}

static int dnet_process_recv_single(struct dnet_net_state *st)
{
	struct dnet_node *n = st->n;
	struct dnet_io_req *r;
	void *data;
	uint64_t size;
	int err;

again:
	/*
	 * Reading command first.
	 */
	if (st->rcv_flags & DNET_IO_CMD)
		data = &st->rcv_cmd;
	else
		data = st->rcv_data;
	data += st->rcv_offset;
	size = st->rcv_end - st->rcv_offset;

	if (size) {
		err = recv(st->read_s, data, size, 0);
		if (err < 0) {
			err = -EAGAIN;
			if (errno != EAGAIN && errno != EINTR) {
				err = -errno;
				dnet_log_err(n, "failed to receive data, socket: %d", st->read_s);
				goto out;
			}

			goto out;
		}

		if (err == 0) {
			dnet_log(n, DNET_LOG_ERROR, "Peer %s has disconnected.\n",
				dnet_server_convert_dnet_addr(&st->addr));
			err = -ECONNRESET;
			goto out;
		}

		st->rcv_offset += err;
	}

	if (st->rcv_offset != st->rcv_end)
		goto again;

	if (st->rcv_flags & DNET_IO_CMD) {
		unsigned long long tid;
		struct dnet_cmd *c = &st->rcv_cmd;

		dnet_convert_cmd(c);

		tid = c->trans & ~DNET_TRANS_REPLY;

		dnet_log(n, DNET_LOG_DEBUG, "%s: received trans: %llu / 0x%llx, "
				"reply: %d, size: %llu, flags: 0x%llx, status: %d.\n",
				dnet_dump_id(&c->id), tid, (unsigned long long)c->trans,
				!!(c->trans & DNET_TRANS_REPLY),
				(unsigned long long)c->size, (unsigned long long)c->flags, c->status);

		r = malloc(c->size + sizeof(struct dnet_cmd) + sizeof(struct dnet_io_req));
		if (!r) {
			err = -ENOMEM;
			goto out;
		}
		memset(r, 0, sizeof(struct dnet_io_req));

		r->header = r + 1;
		r->hsize = sizeof(struct dnet_cmd);
		memcpy(r->header, &st->rcv_cmd, sizeof(struct dnet_cmd));

		st->rcv_data = r;
		st->rcv_offset = sizeof(struct dnet_io_req) + sizeof(struct dnet_cmd);
		st->rcv_end = st->rcv_offset + c->size;
		st->rcv_flags &= ~DNET_IO_CMD;

		if (c->size) {
			r->data = r->header + sizeof(struct dnet_cmd);
			r->dsize = c->size;

			/*
			 * We read the command header, now get the data.
			 */
			goto again;
		}
	}

	r = st->rcv_data;
	st->rcv_data = NULL;

	dnet_schedule_command(st);

	r->st = dnet_state_get(st);

	dnet_schedule_io(n, r);
	return 0;

out:
	if (err != -EAGAIN && err != -EINTR)
		dnet_schedule_command(st);

	return err;
}

int dnet_socket_local_addr(int s, struct dnet_addr *addr)
{
	int err;
	socklen_t len;

	len = addr->addr_len = sizeof(addr->addr);

	err = getsockname(s, (struct sockaddr *)addr->addr, &len);
	if (err < 0)
		return -errno;

	addr->addr_len = len;
	addr->family = ((struct sockaddr *)addr->addr)->sa_family;
	return 0;
}

int dnet_local_addr_index(struct dnet_node *n, struct dnet_addr *addr)
{
	int i;

	for (i = 0; i < n->addr_num; ++i) {
		if (dnet_addr_equal(addr, &n->addrs[i]))
			return i;
	}

	return -1;
}

int dnet_state_accept_process(struct dnet_net_state *orig, struct epoll_event *ev __unused)
{
	struct dnet_node *n = orig->n;
	int err, cs, idx;
	struct dnet_addr addr, saddr;
	struct dnet_net_state *st;
	socklen_t salen;
	char client_addr[128], server_addr[128];

	memset(&addr, 0, sizeof(addr));

	salen = addr.addr_len = sizeof(addr.addr);
	cs = accept(orig->read_s, (struct sockaddr *)&addr.addr, &salen);
	if (cs <= 0) {
		err = -errno;

		/* EAGAIN (or EWOULDBLOCK) is totally good here */
		if (err == -EAGAIN || err == -EWOULDBLOCK) {
			goto err_out_exit;
		}

		/* Some error conditions considered "recoverable" and treated the same way as EAGAIN */
		dnet_log_err(n, "Failed to accept new client at %s", dnet_state_dump_addr(orig));
		if (err == -ECONNABORTED || err == -EMFILE || err == -ENOBUFS || err == -ENOMEM) {
			err = -EAGAIN;
			goto err_out_exit;
		}

		/* Others are too bad to live with */
		dnet_log_err(n, "FATAL: Can't recover from this error, exiting...");
		exit(err);
	}
	addr.family = orig->addr.family;
	addr.addr_len = salen;

	dnet_set_sockopt(cs);

	err = dnet_socket_local_addr(cs, &saddr);
	if (err) {
		dnet_log(n, DNET_LOG_ERROR, "%s: failed to resolve server addr for connected client: %s [%d]\n",
				dnet_server_convert_dnet_addr_raw(&addr, client_addr, sizeof(client_addr)), strerror(-err), -err);
		goto err_out_exit;
	}

	idx = dnet_local_addr_index(n, &saddr);

	st = dnet_state_create(n, 0, NULL, 0, &addr, cs, &err, 0, idx, dnet_state_net_process);
	if (!st) {
		dnet_log(n, DNET_LOG_ERROR, "%s: Failed to create state for accepted client: %s [%d]\n",
				dnet_server_convert_dnet_addr_raw(&addr, client_addr, sizeof(client_addr)), strerror(-err), -err);
		err = -EAGAIN;

		/* We do not close socket, since it is closed in dnet_state_create() */
		goto err_out_exit;
	}

	dnet_log(n, DNET_LOG_INFO, "Accepted client %s, socket: %d, server address: %s, idx: %d.\n",
			dnet_server_convert_dnet_addr_raw(&addr, client_addr, sizeof(client_addr)), cs,
			dnet_server_convert_dnet_addr_raw(&saddr, server_addr, sizeof(server_addr)), idx);

	return 0;

err_out_exit:
	return err;
}

void dnet_unschedule_send(struct dnet_net_state *st)
{
	struct epoll_event ev;

	ev.events = EPOLLOUT;
	ev.data.ptr = st;

	epoll_ctl(st->epoll_fd, EPOLL_CTL_DEL, st->write_s, &ev);
}

void dnet_unschedule_recv(struct dnet_net_state *st)
{
	struct epoll_event ev;

	ev.events = EPOLLIN;
	ev.data.ptr = st;

	epoll_ctl(st->epoll_fd, EPOLL_CTL_DEL, st->read_s, &ev);
}

static int dnet_process_send_single(struct dnet_net_state *st)
{
	struct dnet_io_req *r = NULL;
	int err;

	while (1) {
		r = NULL;

		pthread_mutex_lock(&st->send_lock);
		if (!list_empty(&st->send_list)) {
			r = list_first_entry(&st->send_list, struct dnet_io_req, req_entry);
		} else {
			dnet_unschedule_send(st);
		}
		pthread_mutex_unlock(&st->send_lock);

		if (!r) {
			err = -EAGAIN;
			goto err_out_exit;
		}

		err = dnet_send_request(st, r);
		if (st->send_offset == (r->dsize + r->hsize + r->fsize)) {
			pthread_mutex_lock(&st->send_lock);
			list_del(&r->req_entry);
			pthread_mutex_unlock(&st->send_lock);

			if (atomic_read(&st->send_queue_size) > 0)
				if (atomic_dec(&st->send_queue_size) == DNET_SEND_WATERMARK_LOW) {
					dnet_log(st->n, DNET_LOG_DEBUG,
							"State low_watermark reached: %s: %d, waking up\n",
							dnet_server_convert_dnet_addr(&st->addr),
							atomic_read(&st->send_queue_size));
					pthread_cond_broadcast(&st->send_wait);
				}

			dnet_io_req_free(r);
			st->send_offset = 0;
		}

		if (err)
			goto err_out_exit;
	}

err_out_exit:
	return err;
}

static int dnet_schedule_network_io(struct dnet_net_state *st, int send)
{
	struct epoll_event ev;
	int err, fd;

	if (send) {
		ev.events = EPOLLOUT;
		fd = st->write_s;
	} else {
		ev.events = EPOLLIN;
		fd = st->read_s;
	}
	ev.data.ptr = st;

	err = epoll_ctl(st->epoll_fd, EPOLL_CTL_ADD, fd, &ev);
	if (err < 0) {
		err = -errno;

		if (err == -EEXIST) {
			err = 0;
		} else {
			dnet_log_err(st->n, "%s: failed to add %s event", dnet_state_dump_addr(st), send ? "SEND" : "RECV");
		}
	}

	return err;
}

int dnet_schedule_send(struct dnet_net_state *st)
{
	return dnet_schedule_network_io(st, 1);
}

int dnet_schedule_recv(struct dnet_net_state *st)
{
	return dnet_schedule_network_io(st, 0);
}

int dnet_state_net_process(struct dnet_net_state *st, struct epoll_event *ev)
{
	int err = -ECONNRESET;

	if (ev->events & EPOLLIN) {
		err = dnet_process_recv_single(st);
		if (err && (err != -EAGAIN))
			goto err_out_exit;
	}
	if (ev->events & EPOLLOUT) {
		err = dnet_process_send_single(st);
		if (err && (err != -EAGAIN))
			goto err_out_exit;
	}

	if (ev->events & (EPOLLHUP | EPOLLERR)) {
		dnet_log(st->n, DNET_LOG_ERROR, "%s: received error event mask 0x%x\n", dnet_state_dump_addr(st), ev->events);
		err = -ECONNRESET;
	}
err_out_exit:
	return err;
}

static void *dnet_io_process_network(void *data_)
{
	struct dnet_net_io *nio = data_;
	struct dnet_node *n = nio->n;
	struct dnet_net_state *st;
	struct epoll_event ev;
	int err = 0;

	dnet_set_name("net_pool");

	while (!n->need_exit) {
		err = epoll_wait(nio->epoll_fd, &ev, 1, 1000);
		if (err == 0)
			continue;

		if (err < 0) {
			err = -errno;

			if (err == -EAGAIN || err == -EINTR)
				continue;

			dnet_log_err(n, "Failed to wait for IO fds");
			n->need_exit = err;
			break;
		}

		st = ev.data.ptr;
		st->epoll_fd = nio->epoll_fd;

		while (1) {
			err = st->process(st, &ev);
			if (err == 0)
				continue;

			if (err == -EAGAIN && st->stall < DNET_DEFAULT_STALL_TRANSACTIONS)
				break;

			if (err < 0 || st->stall >= DNET_DEFAULT_STALL_TRANSACTIONS) {
				if (!err)
					err = -ETIMEDOUT;

				dnet_state_reset(st, err);

				pthread_mutex_lock(&st->send_lock);
				dnet_unschedule_send(st);
				dnet_unschedule_recv(st);
				pthread_mutex_unlock(&st->send_lock);

				dnet_state_put(st);
				break;
			}
		}
	}

	return &n->need_exit;
}

static void dnet_io_cleanup_states(struct dnet_node *n)
{
	struct dnet_net_state *st, *tmp;

	list_for_each_entry_safe(st, tmp, &n->storage_state_list, storage_state_entry) {
		dnet_unschedule_send(st);
		dnet_unschedule_recv(st);

		dnet_state_reset(st, -EUCLEAN);

		dnet_state_clean(st);
		dnet_state_put(st);
	}
}

struct dnet_io_process_data {
	struct dnet_node *n;
	int thread_number;
};

static struct dnet_io_req *take_request(struct dnet_work_pool *pool, int thread_index)
{
	struct dnet_io_req *it = NULL;
	struct dnet_cmd *cmd;
	uint64_t tid;
	int i;
	int ok;

	list_for_each_entry(it, &pool->list, req_entry) {
		cmd = it->header;
		tid = cmd->trans & ~DNET_TRANS_REPLY;
		ok = 1;

		/* This is not a transaction reply, process it right now */
		if (!(cmd->trans & DNET_TRANS_REPLY))
			return it;

		for (i = 0; i < pool->num; ++i) {
			 /* Someone claimed transaction @tid */
			if (pool->trans[i] == tid) {
				 /* Its our transaction, let's handle it */
				if (i == thread_index) {
					/* its the last transaction in given set, clear 'claim' flag for current thread */
					if (!(cmd->flags & DNET_FLAGS_MORE))
						pool->trans[thread_index] = ~0ULL;

					return it;
				}

				/* we should not touch it */
				ok = 0;
				break;
			}
		}

		/*
		 * 'ok' here means no one claimed given transaction, we can process it,
		 * but only if 'we' do not wait for another transaction already.
		 */
		if (ok) {
			if (pool->trans[thread_index] == ~0ULL) {
				/* only claim this transaction if there will be others */
				if (cmd->flags & DNET_FLAGS_MORE)
					pool->trans[thread_index] = tid;
				return it;
			}
		}
	}

	return NULL;
}

static void *dnet_io_process(void *data_)
{
	struct dnet_work_io *wio = data_;
	struct dnet_work_pool *pool = wio->pool;
	struct dnet_node *n = pool->n;
	struct dnet_trans *t, *tmp;
	struct dnet_net_state *st;
	struct list_head head;
	struct timespec ts;
	struct timeval tv;
	struct dnet_io_req *r;
	char str[64];
	struct tm tm;
	int err;

	dnet_set_name("io_pool");

	while (!n->need_exit) {
		r = NULL;
		err = 0;

		gettimeofday(&tv, NULL);
		ts.tv_sec = tv.tv_sec + 1;
		ts.tv_nsec = tv.tv_usec * 1000;

		pthread_mutex_lock(&pool->lock);

		pool->trans[wio->thread_index] = -1;

		if (!(r = take_request(pool, wio->thread_index))) {
			err = pthread_cond_timedwait(&pool->wait, &pool->lock, &ts);
			if ((r = take_request(pool, wio->thread_index)))
				err = 0;
		}

		if (r) {
			list_del_init(&r->req_entry);
			list_stat_size_decrease(&pool->list_stats, 1);
		}
		pthread_mutex_unlock(&pool->lock);

		if (!r || err)
			continue;

		st = r->st;

<<<<<<< HEAD
		cmd = r->header;

		trace_id = cmd->id.trace_id;

=======
>>>>>>> dbad4f0f
		dnet_log(n, DNET_LOG_DEBUG, "%s: %s: got IO event: %p: hsize: %zu, dsize: %zu, mode: %s\n",
			dnet_state_dump_addr(st), dnet_dump_id(r->header), r, r->hsize, r->dsize, dnet_work_io_mode_str(pool->mode));

		err = dnet_process_recv(st, r);

		dnet_io_req_free(r);

		INIT_LIST_HEAD(&head);

		pthread_mutex_lock(&st->trans_lock);
		list_for_each_entry_safe(t, tmp, &st->trans_list, trans_list_entry) {
			if (t->time.tv_sec >= tv.tv_sec)
				break;

			localtime_r((time_t *)&t->start.tv_sec, &tm);
			strftime(str, sizeof(str), "%F %R:%S", &tm);

			dnet_log(st->n, DNET_LOG_ERROR, "%s: trans: %llu TIMEOUT: process: wait-ts: %ld, cmd: %s [%d], started: %s.%06lu\n",
					dnet_state_dump_addr(st), (unsigned long long)t->trans,
					(unsigned long)t->wait_ts.tv_sec,
					dnet_cmd_string(t->cmd.cmd), t->cmd.cmd,
					str, t->start.tv_usec);

			dnet_trans_remove_nolock(&st->trans_root, t);
			list_move(&t->trans_list_entry, &head);
		}
		pthread_mutex_unlock(&st->trans_lock);


		list_for_each_entry_safe(t, tmp, &head, trans_list_entry) {
			st = t->st;

			list_del_init(&t->trans_list_entry);

			t->cmd.flags = 0;
			t->cmd.size = 0;
			t->cmd.status = -ETIMEDOUT;

			if (t->complete)
				t->complete(st, &t->cmd, t->priv);

			dnet_trans_put(t);
		}

		dnet_state_put(st);
	}

	return NULL;
}

int dnet_io_init(struct dnet_node *n, struct dnet_config *cfg)
{
	int err, i;
	int io_size = sizeof(struct dnet_io) + sizeof(struct dnet_net_io) * cfg->net_thread_num;

	n->io = malloc(io_size);
	if (!n->io) {
		err = -ENOMEM;
		goto err_out_exit;
	}

	memset(n->io, 0, io_size);

	n->io->net_thread_num = cfg->net_thread_num;
	n->io->net_thread_pos = 0;
	n->io->net = (struct dnet_net_io *)(n->io + 1);

	n->io->recv_pool = dnet_work_pool_alloc(n, cfg->io_thread_num, DNET_WORK_IO_MODE_BLOCKING, dnet_io_process);
	if (!n->io->recv_pool) {
		err = -ENOMEM;
		goto err_out_free;
	}

	n->io->recv_pool_nb = dnet_work_pool_alloc(n, cfg->nonblocking_io_thread_num, DNET_WORK_IO_MODE_NONBLOCKING, dnet_io_process);
	if (!n->io->recv_pool_nb) {
		err = -ENOMEM;
		goto err_out_free_recv_pool;
	}

	for (i=0; i<n->io->net_thread_num; ++i) {
		struct dnet_net_io *nio = &n->io->net[i];

		nio->n = n;

		nio->epoll_fd = epoll_create(10000);
		if (nio->epoll_fd < 0) {
			err = -errno;
			dnet_log_err(n, "Failed to create epoll fd");
			goto err_out_net_destroy;
		}

		fcntl(nio->epoll_fd, F_SETFD, FD_CLOEXEC);
		fcntl(nio->epoll_fd, F_SETFL, O_NONBLOCK);

		err = pthread_create(&nio->tid, NULL, dnet_io_process_network, nio);
		if (err) {
			close(nio->epoll_fd);
			err = -err;
			dnet_log(n, DNET_LOG_ERROR, "Failed to create network processing thread: %d\n", err);
			goto err_out_net_destroy;
		}
	}

	return 0;

err_out_net_destroy:
	while (--i >= 0) {
		pthread_join(n->io->net[i].tid, NULL);
		close(n->io->net[i].epoll_fd);
	}

	dnet_work_pool_cleanup(n->io->recv_pool_nb);
err_out_free_recv_pool:
	dnet_work_pool_cleanup(n->io->recv_pool);
err_out_free:
	free(n->io);
err_out_exit:
	n->io = NULL;
	return err;
}

void dnet_io_exit(struct dnet_node *n)
{
	struct dnet_io *io = n->io;
	int i;

	n->need_exit = 1;

	for (i=0; i<io->net_thread_num; ++i) {
		pthread_join(io->net[i].tid, NULL);
		close(io->net[i].epoll_fd);
	}

	dnet_work_pool_cleanup(io->recv_pool_nb);
	dnet_work_pool_cleanup(io->recv_pool);

	dnet_io_cleanup_states(n);

	free(io);
}<|MERGE_RESOLUTION|>--- conflicted
+++ resolved
@@ -210,7 +210,7 @@
 	pthread_mutex_lock(&pool->lock);
 	list_add_tail(&r->req_entry, &pool->list);
 	list_stat_size_increase(&pool->list_stats, 1);
-	list_stat_log(&pool->list_stats, r->st->n, "input io queue");	
+	list_stat_log(&pool->list_stats, r->st->n, "input io queue");
 	pthread_cond_signal(&pool->wait);
 	pthread_mutex_unlock(&pool->lock);
 }
@@ -704,6 +704,7 @@
 	char str[64];
 	struct tm tm;
 	int err;
+	struct dnet_cmd *cmd;
 
 	dnet_set_name("io_pool");
 
@@ -736,13 +737,10 @@
 
 		st = r->st;
 
-<<<<<<< HEAD
 		cmd = r->header;
 
 		trace_id = cmd->id.trace_id;
 
-=======
->>>>>>> dbad4f0f
 		dnet_log(n, DNET_LOG_DEBUG, "%s: %s: got IO event: %p: hsize: %zu, dsize: %zu, mode: %s\n",
 			dnet_state_dump_addr(st), dnet_dump_id(r->header), r, r->hsize, r->dsize, dnet_work_io_mode_str(pool->mode));
 
