/*
 * 2008+ Copyright (c) Evgeniy Polyakov <zbr@ioremap.net>
 * All rights reserved.
 *
 * This program is free software; you can redistribute it and/or modify
 * it under the terms of the GNU General Public License as published by
 * the Free Software Foundation; either version 2 of the License, or
 * (at your option) any later version.
 *
 * This program is distributed in the hope that it will be useful,
 * but WITHOUT ANY WARRANTY; without even the implied warranty of
 * MERCHANTABILITY or FITNESS FOR A PARTICULAR PURPOSE.  See the
 * GNU General Public License for more details.
 */

#include "config.h"

#include <sys/types.h>
#include <sys/stat.h>
#include <sys/mman.h>

#include <errno.h>
#include <fcntl.h>
#include <stdio.h>
#include <stdlib.h>
#include <string.h>
#include <unistd.h>

#include "elliptics.h"
#include "elliptics/interface.h"

static __attribute__((noreturn)) void dnet_db_fatal_error(struct dnet_node *n, KCDB *db)
{
	int err = -kcdbecode(db);


	if (n) {
		dnet_log(n, DNET_LOG_ERROR, "DB: exiting on fatal error: %d: %s\n",
				err, kcecodename(-err));
	}

	exit(err);
}

int dnet_db_read_raw(struct dnet_node *n, unsigned char *id, void **datap)
{
	int err;
	size_t size;
	KCDB *db = n->meta;
	void *data;

	data = kcdbget(db, (void *)id, DNET_ID_SIZE, &size);
	if (!data) {
		err = -kcdbecode(db);
		dnet_log_raw(n, DNET_LOG_ERROR, "%s: DB: raw read failed "
			"err: %d: %s.\n", dnet_dump_id_str(id),
			err, kcecodename(-err));
		goto err_out_exit;
	}

	*datap = data;

	return size;

err_out_exit:
	return err;
}

int dnet_db_read(struct dnet_net_state *st, struct dnet_cmd *cmd, struct dnet_io_attr *io)
{
	struct dnet_node *n = st->n;
	int err;
	void *data;

	err = dnet_db_read_raw(n, io->id, &data);
	if (err <= 0)
		return err;

	io->size = err;
	err = dnet_send_read_data(st, cmd, io, data, -1, 0);
	kcfree(data);

	return err;
}

int dnet_db_write_trans(struct dnet_node *n, struct dnet_id *id, void *data, unsigned int size, int append)
{
	int ret;
	KCDB *db = n->meta;
	char *dbf = "meta";
	int err;

	ret = kcdbbegintran(db, 1);
	if (!ret) {
		err = -kcdbecode(db);
		dnet_log_raw(n, DNET_LOG_ERROR, "%s: DB: failed to start update transaction, err: %d: %s.\n",
			dnet_dump_id(id), err, kcecodename(-err));
		goto err_out_real_exit;
	}

	if (append) {
		ret = kcdbappend(db, (void *)id->id, DNET_ID_SIZE, data, size);
	} else {
		ret = kcdbset(db, (void *)id->id, DNET_ID_SIZE, data, size);
	}

	if (!ret) {
		err = -kcdbecode(db);
		dnet_log(n, DNET_LOG_ERROR, "%s: DB: %s: failed to store %u bytes: %s [%d]\n", dnet_dump_id(id), dbf,
				size, kcecodename(-err), err);
		goto err_out_txn_end;
	}
	kcdbendtran(db, 1);

	dnet_log_raw(n, DNET_LOG_NOTICE, "%s: DB: %s: stored %u bytes.\n",
			dnet_dump_id(id), dbf, size);

	return 0;

err_out_txn_end:
	kcdbendtran(db, 0);
	return err;

err_out_real_exit:
	/* this is a major trouble with database, let's try to recover it on startup */
	dnet_db_fatal_error(n, db);
}

static int db_put_data(struct dnet_node *n, struct dnet_cmd *cmd __unused, struct dnet_io_attr *io, void *data, unsigned int size, int append)
{
	struct dnet_id id;

	memcpy(&id.id, &io->id, DNET_ID_SIZE);

	return dnet_db_write_trans(n, &id, data, size, append);
}

static int db_del_direct_trans(struct dnet_node *n, struct dnet_id *id)
{
	int ret, err = 0;
	KCDB *db = n->meta;
	char *dbname = "meta";

	ret = kcdbbegintran(db, 1);
	if (!ret) {
		err = -kcdbecode(db);
		dnet_log_raw(n, DNET_LOG_ERROR, "%s: DB: failed to start %s remove transaction, err: %d: %s.\n",
			dnet_dump_id(id), dbname, err, kcecodename(-err));
		goto err_out_exit;
	}

	ret = kcdbremove(db, (void *)id->id, DNET_ID_SIZE);
	if (!ret) {
		err = -kcdbecode(db);
		dnet_log_raw(n, DNET_LOG_ERROR, "%s: DB: failed to remove %s object, err: %d: %s.\n",
			dnet_dump_id(id), dbname, err, kcecodename(-err));
	}
	kcdbendtran(db, ret);

	return 0;

err_out_exit:
	/* this is a major trouble with database, let's try to recover it on startup */
	dnet_db_fatal_error(n, db);
}

static int db_del_direct(struct dnet_node *n, struct dnet_cmd *cmd)
{
	db_del_direct_trans(n, &cmd->id);
	return 0;
}

int dnet_db_del(struct dnet_node *n, struct dnet_cmd *cmd, struct dnet_attr *attr)
{
	int err = 0;

	dnet_log_raw(n, DNET_LOG_DSA, "flags=%x\n", attr->flags);
	if (attr->flags & DNET_ATTR_DELETE_HISTORY) {
		db_del_direct(n, cmd);
		dnet_log(n, DNET_LOG_DSA, "Metadata is removed\n");
		return 1;
	}

	err = dnet_update_ts_metadata(n, &cmd->id, DNET_IO_FLAGS_REMOVED, 0);
	return err;
}

int dnet_db_write(struct dnet_node *n, struct dnet_cmd *cmd, void *data)
{
	struct dnet_io_attr *io = data;

	if (io->flags & DNET_IO_FLAGS_META)
		return db_put_data(n, cmd, io, io + 1, io->size, 0);

	if (io->flags & DNET_IO_FLAGS_NO_HISTORY_UPDATE)
		return 0;

	return dnet_update_ts_metadata(n, &cmd->id, 0, 0);
}

struct dnet_db_list_control {
	struct dnet_node		*n;
	struct dnet_net_state		*st;
	struct dnet_cmd			*cmd;
	struct dnet_attr		*attr;

	KCCUR				*cursor;
	pthread_mutex_t			lock;

	int				need_exit;

	unsigned int			obj_pos;
	struct dnet_check_request	*req;
	struct dnet_id			*ids;

	atomic_t			completed;
	atomic_t			errors;
	atomic_t			total;
};

int dnet_db_check_update(struct dnet_node *n, struct dnet_meta_container *mc)
{
	struct dnet_meta *m, *tmp = NULL;
	struct dnet_meta_check_status *c;
	struct timeval tv;
	int err;

	m = dnet_meta_search(n, mc, DNET_META_CHECK_STATUS);
	if (!m) {
		tmp = (struct dnet_meta *)malloc(sizeof(struct dnet_meta) + sizeof(struct dnet_meta_check_status));
		if (!tmp)
			return -ENOMEM;

		memset(tmp, 0, sizeof(*tmp));
		tmp->size = sizeof(struct dnet_meta_check_status);
		tmp->type = DNET_META_CHECK_STATUS;
		dnet_convert_meta(tmp);

		c = (struct dnet_meta_check_status *)tmp->data;
	} else {
		c = (struct dnet_meta_check_status *)m->data;
	}

	gettimeofday(&tv, NULL);

	c->tsec = tv.tv_sec;
	c->tnsec = tv.tv_usec * 1000;
	c->status = 0;

	dnet_convert_meta_check_status(c);

	if (tmp) {
		err = dnet_db_write_trans(n, &mc->id, (void *)tmp, tmp->size + sizeof(struct dnet_meta), 1);
		free(tmp);
	} else {
		err = dnet_db_write_trans(n, &mc->id, mc->data, mc->size, 0);
	}

	return err;
}

static int dnet_db_send_check_reply(struct dnet_db_list_control *ctl)
{
	struct dnet_check_reply reply;

	memset(&reply, 0, sizeof(reply));

	reply.total = atomic_read(&ctl->total);
	reply.errors = atomic_read(&ctl->errors);
	reply.completed = atomic_read(&ctl->completed);

	dnet_convert_check_reply(&reply);
	return dnet_send_reply(ctl->st, ctl->cmd, ctl->attr, &reply, sizeof(reply), 1);
}

static long long dnet_meta_get_ts(struct dnet_node *n, struct dnet_meta_container *mc)
{
	struct dnet_meta *m;
	struct dnet_meta_check_status c;

	m = dnet_meta_search(n, mc, DNET_META_CHECK_STATUS);
	if (!m)
		return -ENOENT;

	memcpy(&c, m->data, sizeof(struct dnet_meta_check_status));
	dnet_convert_meta_check_status(&c);

	return (long long)c.tsec;
}

static void *dnet_db_list_iter(void *data)
{
	struct dnet_db_list_control *ctl = data;
	struct dnet_node *n = ctl->n;
	int group_id = n->id.group_id;
	struct dnet_meta_container mc;
	struct dnet_net_state *tmp;
	int err = 0, check_copies;
	void *kbuf, *dbuf;
	unsigned char *key = NULL;
	size_t ksize, dsize;
	int send_check_reply = 1, will_check;
	int only_merge = !!(ctl->req->flags & DNET_CHECK_MERGE);
	char time_buf[64], ctl_time[64];
	struct tm tm;
	size_t buf_size = 1024*1024;
	long long ts, edge = ctl->req->timestamp;
	void *buf;
	int check_copies_from_request = (ctl->req->flags & DNET_CHECK_FULL) ? DNET_CHECK_TYPE_COPIES_FULL : DNET_CHECK_TYPE_COPIES_HISTORY;
	int dry_run = !!(ctl->req->flags & DNET_CHECK_DRY_RUN);
	struct dnet_bulk_array bulk_array;
	struct dnet_net_state *st;
	struct dnet_group *g;
	int bulk_array_tmp_num, i;
	struct dnet_meta_update mu;
	int check_type = 0;

	dnet_set_name("iterator");
	dnet_ioprio_set(dnet_get_id(), n->bg_ionice_class, n->bg_ionice_prio);
	dnet_log(n, DNET_LOG_DSA, "New thread IO priority is %02x\n", dnet_ioprio_get(dnet_get_id()));

	if (edge) {
		localtime_r((time_t *)&edge, &tm);
		strftime(ctl_time, sizeof(ctl_time), "%F %R:%S %Z", &tm);
	} else {
		snprintf(ctl_time, sizeof(ctl_time), "all records");
	}

	buf = malloc(buf_size);
	if (!buf) {
		err = -ENOMEM;
		dnet_log(n, DNET_LOG_ERROR, "CHECK: failed to allocate temporal buffer for cursor data.\n");
		goto out_exit;
	}

	mc.data = buf;

	bulk_array.states = NULL;
	dnet_log(n, DNET_LOG_DSA, "BULK: only_merge=%d\n", only_merge);
	if (!only_merge) {
		bulk_array_tmp_num = DNET_BULK_STATES_ALLOC_STEP;
		bulk_array.num = 0;
		bulk_array.states = NULL;
		dnet_log(n, DNET_LOG_DSA, "BULK: allocating space for arrays, num=%d\n", bulk_array_tmp_num);
		bulk_array.states = (struct dnet_bulk_state *)malloc(sizeof(struct dnet_bulk_state) * bulk_array_tmp_num);
		if (!bulk_array.states) {
			err = -ENOMEM;
			dnet_log(n, DNET_LOG_ERROR, "BULK: Failed to allocate buffer for bulk states array.\n");
			goto out_exit;
		}

		pthread_mutex_lock(&n->state_lock);
		list_for_each_entry(g, &n->group_list, group_entry) {
			if (g->group_id == n->st->idc->group->group_id)
				continue;
			list_for_each_entry(st, &g->state_list, state_entry) {
				if (st == n->st)
					continue;
				if (bulk_array.num == bulk_array_tmp_num) {
					dnet_log(n, DNET_LOG_DSA, "BULK: reallocating space for arrays, num=%d\n", bulk_array_tmp_num);
					bulk_array_tmp_num += DNET_BULK_STATES_ALLOC_STEP;
					bulk_array.states = (struct dnet_bulk_state *)realloc(bulk_array.states, sizeof(struct dnet_bulk_state) * bulk_array_tmp_num);
					if (!bulk_array.states) {
						err = -ENOMEM;
						dnet_log(n, DNET_LOG_ERROR, "BULK: Failed to reallocate buffer for bulk states array.\n");
						goto out_exit;
					}
				}
				memcpy(&bulk_array.states[bulk_array.num].addr, &st->addr, sizeof(struct dnet_addr));
				pthread_mutex_init(&bulk_array.states[bulk_array.num].state_lock, NULL);
				bulk_array.states[bulk_array.num].num = 0;
				bulk_array.states[bulk_array.num].ids = NULL;
				bulk_array.states[bulk_array.num].ids = (struct dnet_bulk_id *)malloc(sizeof(struct dnet_bulk_id) * DNET_BULK_IDS_SIZE);
				if (!bulk_array.states[bulk_array.num].ids) {
					err = -ENOMEM;
					dnet_log(n, DNET_LOG_ERROR, "BULK: Failed to reallocate buffer for bulk states array.\n");
					pthread_mutex_unlock(&n->state_lock);
					goto out_exit;
				}
				dnet_log(n, DNET_LOG_DSA, "BULK: added state %s (%s)\n", dnet_dump_id_str(st->idc->ids[0].raw.id), dnet_server_convert_dnet_addr(&st->addr));
				bulk_array.num++;
			}
		}
		pthread_mutex_unlock(&n->state_lock);
		qsort(bulk_array.states, bulk_array.num, sizeof(struct dnet_bulk_state), dnet_compare_bulk_state);
	}

	while (!ctl->need_exit && !n->need_exit) {
		err = 0;

		pthread_mutex_lock(&ctl->lock);
		if (ctl->req->obj_num) {
			kbuf = NULL;

			if (ctl->obj_pos < ctl->req->obj_num) {
				struct dnet_id *id = &ctl->ids[ctl->obj_pos];

				dnet_convert_id(id);
				err = dnet_db_read_raw(n, id->id, &dbuf);
				if (err < 0) {
					dnet_log(n, DNET_LOG_ERROR, "%s: CHECK: %d/%d there is no object on given node.\n",
							dnet_dump_id_str(id->id), ctl->obj_pos, ctl->req->obj_num);
					dbuf = NULL;
				} else {
					dsize = err;
				}

				kbuf = dbuf;
				key = id->id;
			}
			/* we check whether obj_pos <= obj_num when updating counters */
			ctl->obj_pos++;
		} else {
			kbuf = kccurget(ctl->cursor, &ksize, (const char **)&dbuf, &dsize, 1);
			if (!kbuf) {
				err = -kcdbecode(n->meta);
				dnet_log(n, DNET_LOG_ERROR, "CHECK: cursor returned no data: %d: %s.\n",
						err, kcecodename(-err));
			}
			key = kbuf;
		}
		pthread_mutex_unlock(&ctl->lock);

		if (!kbuf) {
			if (ctl->req->obj_num && ctl->obj_pos <= ctl->req->obj_num)
				goto err_out_kcfree;

			err = -ENOENT;
			break;
		}

		if (sizeof(struct dnet_meta_container) + dsize > buf_size) {
			dnet_log(n, DNET_LOG_ERROR, "%s: CHECK: cursor returned too big data chunk: data_size: %zu, max_size: %zu.\n",
					dnet_dump_id_str(key), sizeof(struct dnet_meta_container) + dsize, buf_size);
			err = -EINVAL;
			goto err_out_kcfree;
		}

		dnet_setup_id(&mc.id, group_id, key);
		mc.size = dsize;
		memcpy(mc.data, dbuf, mc.size);

		tmp = dnet_state_get_first(n, &mc.id);

		/*
		 * Use group ID field to specify whether we should check number of copies
		 * or merge transaction with other history log in the storage
		 *
		 * tmp == NULL means this key belongs to given node and we should check
		 * number of its copies in the storage. If state is not NULL then given
		 * key must be moved to another machine and potentially merged with data
		 * present there
		 */
		check_copies = (tmp == NULL);

		dnet_state_put(tmp);

		ts = dnet_meta_get_ts(n, &mc);
		will_check = !(edge && (ts > edge)) && (!check_copies || !only_merge);
		check_type = DNET_CHECK_TYPE_MERGE;

		memset(&mu, 0, sizeof(struct dnet_meta_update));

		if (!dnet_get_meta_update(n, &mc, group_id, &mu)) {
			dnet_log(n, DNET_LOG_ERROR, "%s: meta_update was not found in metadata.\n",
					dnet_dump_id_str(key));
			err = -EINVAL;
			goto err_out_kcfree;
		}

		if (mu.flags && DNET_IO_FLAGS_REMOVED) {
			will_check = 1;
			check_type = DNET_CHECK_TYPE_DELETE;
		}

		if (n->log->log_mask & DNET_LOG_NOTICE) {
			localtime_r((time_t *)&ts, &tm);
			strftime(time_buf, sizeof(time_buf), "%F %R:%S %Z", &tm);

			dnet_log_raw(n, DNET_LOG_NOTICE, "CHECK: start key: %s, timestamp: %lld [%s], check before: %lld [%s], "
					"will check: %d, check_copies: %d, only_merge: %d, removed: %d, dry: %d, size: %u.\n",
				dnet_dump_id(&mc.id), ts, time_buf, edge, ctl_time, will_check, check_copies, only_merge, !!(mu.flags && DNET_IO_FLAGS_REMOVED), dry_run, mc.size);
		}

		if (will_check) {
			if (check_copies)
				check_type = check_copies_from_request;

			if (!dry_run) {
				err = dnet_check(n, &mc, &bulk_array, check_type);
				//if (err >= 0 && check_copies)
				//	err = dnet_db_check_update(n, &mc);
			}

			dnet_log_raw(n, DNET_LOG_NOTICE, "CHECK: complete key: %s, timestamp: %lld [%s], check_copies: %d, only_merge: %d, dry: %d, size: %u, err: %d.\n",
				dnet_dump_id(&mc.id), ts, time_buf, check_copies, only_merge, dry_run, mc.size, err);

			atomic_inc(&ctl->completed);
		}

err_out_kcfree:
		if (err < 0)
			atomic_inc(&ctl->errors);

		kcfree(kbuf);

		if ((atomic_inc(&ctl->total) % 30000) == 0) {
			if (send_check_reply) {
				if (dnet_db_send_check_reply(ctl))
					send_check_reply = 0;
			}

			dnet_log(n, DNET_LOG_INFO, "CHECK: total: %d, completed: %d, errors: %d\n",
					atomic_read(&ctl->total), atomic_read(&ctl->completed), atomic_read(&ctl->errors));
		}
#if 0
		if (err)
			break;
#endif
	}

	free(buf);

	if (!only_merge && !ctl->need_exit && !n->need_exit) {
		dnet_log(n, DNET_LOG_DSA, "BULK: requesting all nodes with remaining data\n");
		for (i = 0; i < bulk_array.num; ++i) {
			if (bulk_array.states[i].num == 0)
				continue;
			dnet_log(n, DNET_LOG_DSA, "BULK: sending request to %s, i=%d, num=%d\n", dnet_server_convert_dnet_addr(&bulk_array.states[i].addr), i, bulk_array.states[i].num);
			err = dnet_request_bulk_check(n, &bulk_array.states[i]);
			if (err)
				dnet_log(n, DNET_LOG_ERROR, "BULK: dnet_request_bulk_check returned %d\n", err);
		}
	}

out_exit:
	if (err && (err != -ENOENT) && (err != -7))
		ctl->need_exit = err;

	if (bulk_array.states) {
		for (i = 0; i < bulk_array.num; ++i) {
			if (bulk_array.states[i].ids)
				free(bulk_array.states[i].ids);
		}
		free(bulk_array.states);
	}

	dnet_log(n, DNET_LOG_INFO, "CHECK: exited iteration loop, err: %d, need_exit: %d.\n", err, ctl->need_exit);

	return NULL;
}

int dnet_db_list(struct dnet_net_state *st, struct dnet_cmd *cmd, struct dnet_attr *attr)
{
	struct dnet_node *n = st->n;
	struct dnet_db_list_control ctl;
	struct dnet_check_request *r, req;
	unsigned int i;
	int err, restarts = 0;
	pthread_t *tid;
	char ctl_time[64];
	struct tm tm;

	if (n->check_in_progress)
		return -EINPROGRESS;

	if (attr->size < sizeof(struct dnet_check_request)) {
		dnet_log(n, DNET_LOG_ERROR, "%s: CHECK: invalid check request size %llu, must be %zu\n",
				dnet_dump_id(&cmd->id),	(unsigned long long)attr->size, sizeof(struct dnet_check_request));
		return -EINVAL;
	}

	r = (struct dnet_check_request *)(attr + 1);
	dnet_convert_check_request(r);

	if (!r->thread_num)
		r->thread_num = 50;

	memcpy(&req, r, sizeof(req));
	if(!(req.flags & DNET_CHECK_MERGE)) {
		dnet_counter_set(n, DNET_CNTR_NODE_CHECK_COPY, 0, 0);
		dnet_counter_set(n, DNET_CNTR_NODE_CHECK_COPY, 1, 0);
	}
again:
	/* Racy, but we do not care much */
	n->check_in_progress = 1;

	memset(&ctl, 0, sizeof(struct dnet_db_list_control));

	atomic_init(&ctl.completed, 0);
	atomic_init(&ctl.errors, 0);
	atomic_init(&ctl.total, 0);

	ctl.n = n;
	ctl.st = st;
	ctl.cmd = cmd;
	ctl.attr = attr;
	ctl.req = &req;
	ctl.ids = (struct dnet_id *)(r + 1);

	tid = malloc(sizeof(pthread_t) * req.thread_num);
	if (!tid) {
		err = -ENOMEM;
		goto err_out_exit;
	}

	ctl.cursor = kcdbcursor(n->meta);
	if (!ctl.cursor) {
		err = -kcdbecode(n->meta);
		dnet_log_raw(n, DNET_LOG_ERROR, "%s: CHECK: failed to open list cursor, err: %d: %s.\n",
				dnet_dump_id(&cmd->id), err, kcecodename(-err));
		goto err_out_free;
	}
	kccurjump(ctl.cursor);

	err = pthread_mutex_init(&ctl.lock, NULL);
	if (err)
		goto err_out_close_cursor;

	for (i=0; i<req.thread_num; ++i) {
		err = pthread_create(&tid[i], NULL, dnet_db_list_iter, &ctl);
		if (err) {
			dnet_log_err(n, "CHECK: can not create %d'th check thread out of %d", i, req.thread_num);
			req.thread_num = i;
			ctl.need_exit = 1;
			goto err_out_join;
		}
	}

	if (req.timestamp) {
		localtime_r((time_t *)&req.timestamp, &tm);
		strftime(ctl_time, sizeof(ctl_time), "%F %R:%S %Z", &tm);
	} else {
		snprintf(ctl_time, sizeof(ctl_time), "all records");
	}

	dnet_log(n, DNET_LOG_INFO, "CHECK: Started %u checking threads, recovering %llu transactions, "
			"which started before %s: merge: %d, full: %d, dry: %d, del: %d.\n",
			req.thread_num, (unsigned long long)req.obj_num, ctl_time,
			!!(req.flags & DNET_CHECK_MERGE), !!(req.flags & DNET_CHECK_FULL),
			!!(req.flags & DNET_CHECK_DRY_RUN), !!(req.flags & DNET_CHECK_DELETE));

err_out_join:
	for (i=0; i<req.thread_num; ++i)
		pthread_join(tid[i], NULL);

	err = 0;

	dnet_log(n, DNET_LOG_INFO, "CHECK: completed %d checking threads, err: %d.\n", req.thread_num, err);
	dnet_log(n, DNET_LOG_INFO, "CHECK: total: %d, completed: %d, errors: %d, meta_records: %lld\n",
			atomic_read(&ctl.total), atomic_read(&ctl.completed), atomic_read(&ctl.errors),
			(long long)kcdbcount(n->meta));

	if(req.flags & DNET_CHECK_MERGE) {
		dnet_counter_set(n, DNET_CNTR_NODE_LAST_MERGE, 0, atomic_read(&ctl.completed));
		dnet_counter_set(n, DNET_CNTR_NODE_LAST_MERGE, 1, atomic_read(&ctl.errors));
	}

	dnet_db_send_check_reply(&ctl);

	pthread_mutex_destroy(&ctl.lock);
err_out_close_cursor:
	kccurdel(ctl.cursor);
err_out_free:
	free(tid);
err_out_exit:

<<<<<<< HEAD
	if (!err && (kcdbcount(n->meta) / 2 > atomic_read(&ctl.total))
		&& !(req.flags & DNET_CHECK_DELETE)) {
=======
	if (!r->obj_num && !err && (kcdbcount(n->meta) / 2 > atomic_read(&ctl.total))) {
>>>>>>> 49ba480d
		if (restarts > 20) {
			dnet_log(n, DNET_LOG_ERROR, "CHECK: did not complete and restarted %d times already, "
					"do not restarting again, probably database should be checked manually.\n",
					restarts);
			err = -EINVAL;
		} else {
			dnet_log(n, DNET_LOG_INFO, "CHECK: restarting\n");
			restarts++;
			goto again;
		}
	}

	n->check_in_progress = 0;
	return err;
}

static KCDB *db_backend_open(struct dnet_node *n, char *dbfile, int flags)
{
	int err, ret;
	KCDB *db;

	db = kcdbnew();
	if (!db)
		goto err_out_exit;

	ret = kcdbopen(db, dbfile, KCOWRITER | KCOCREATE | flags);
	if (!ret) {
		err = -kcdbecode(db);
		dnet_log_raw(n, DNET_LOG_ERROR, "DB: failed to open '%s' database, err: %d %s\n", dbfile, err, kcecodename(-err));
		goto err_out_close;
	}

	return db;

err_out_close:
	kcdbdel(db);
err_out_exit:
	return NULL;
}

int dnet_db_init(struct dnet_node *n, struct dnet_config *cfg)
{
	int err = -EINVAL;
	/* 32 has to be enough for meta/history dbname + .kch suffix, 128 - for tune params*/
	char path[strlen(cfg->history_env) + 32 + 128];

	if (!cfg->db_buckets)
		cfg->db_buckets = 10 * 1024 * 1024;
	if (!cfg->db_map)
		cfg->db_map = 10 * 1024 * 1024;

	/* Do not allow database truncation */
	cfg->db_flags &= ~KCOTRUNCATE;

	snprintf(path, sizeof(path), "%s/%s.kch#bnum=%llu#msiz=%llu", cfg->history_env, "meta", cfg->db_buckets, cfg->db_map);
	n->meta = db_backend_open(n, path, cfg->db_flags);
	if (!n->meta)
		goto err_out_exit;

	return 0;

err_out_exit:
	return err;
}

void dnet_db_cleanup(struct dnet_node *n)
{
	if (n->meta)
		kcdbdel(n->meta);
}

int dnet_db_sync(struct dnet_node *n)
{
	if (n->meta)
		kcdbsync(n->meta, 1, NULL, NULL);

	return 0;
}<|MERGE_RESOLUTION|>--- conflicted
+++ resolved
@@ -665,12 +665,7 @@
 	free(tid);
 err_out_exit:
 
-<<<<<<< HEAD
-	if (!err && (kcdbcount(n->meta) / 2 > atomic_read(&ctl.total))
-		&& !(req.flags & DNET_CHECK_DELETE)) {
-=======
 	if (!r->obj_num && !err && (kcdbcount(n->meta) / 2 > atomic_read(&ctl.total))) {
->>>>>>> 49ba480d
 		if (restarts > 20) {
 			dnet_log(n, DNET_LOG_ERROR, "CHECK: did not complete and restarted %d times already, "
 					"do not restarting again, probably database should be checked manually.\n",
