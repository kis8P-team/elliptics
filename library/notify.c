--- conflicted
+++ resolved
@@ -125,11 +125,7 @@
 
 		list_del(&e->notify_entry);
 		dnet_notify_entry_destroy(e);
-<<<<<<< HEAD
-
-=======
 		
->>>>>>> dbad4f0f
 		dnet_log(n, DNET_LOG_INFO, "%s: removed notification.\n", dnet_dump_id(&cmd->id));
 		break;
 	}
