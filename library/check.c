--- conflicted
+++ resolved
@@ -535,12 +535,8 @@
 
 err_out_remove:
 	if (err == -ENOENT)
-<<<<<<< HEAD
 		dnet_merge_remove_local(n, &mc->id, 0);
-=======
-		dnet_merge_remove_local(n, &mc->id);
 	dnet_state_put(base);
->>>>>>> 9b564064
 err_out_exit:
 	return err;
 }
