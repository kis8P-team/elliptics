--- conflicted
+++ resolved
@@ -47,7 +47,6 @@
 	return dnet_checksum_data(n, id->id, &dsize, src, size);
 }
 
-<<<<<<< HEAD
 int dnet_stat_local(struct dnet_net_state *st, struct dnet_id *id)
 {
 	struct dnet_node *n = st->n;
@@ -103,8 +102,6 @@
 	return err;
 }
 
-=======
->>>>>>> 7388eaf3
 static void dnet_send_idc_fill(struct dnet_net_state *st, void *buf, int size,
 		struct dnet_id *id, uint64_t trans, unsigned int command, int reply, int direct, int more)
 {
@@ -641,14 +638,11 @@
 				if (n->ro) {
 					err = -EROFS;
 				} else {
-<<<<<<< HEAD
 					if (a->flags & DNET_ATTR_BULK_CHECK)
 						err = dnet_cmd_bulk_check(st, cmd, a, data);
 					else
 						err = dnet_db_list(st, cmd, a);
-=======
 					err = dnet_db_list(st, cmd, a);
->>>>>>> 7388eaf3
 				}
 				break;
 			case DNET_CMD_READ:
