/*
 * Copyright 2008+ Evgeniy Polyakov <zbr@ioremap.net>
 *
 * This file is part of Elliptics.
 *
 * Elliptics is free software: you can redistribute it and/or modify
 * it under the terms of the GNU Lesser General Public License as published by
 * the Free Software Foundation, either version 3 of the License, or
 * (at your option) any later version.
 *
 * Elliptics is distributed in the hope that it will be useful,
 * but WITHOUT ANY WARRANTY; without even the implied warranty of
 * MERCHANTABILITY or FITNESS FOR A PARTICULAR PURPOSE.  See the
 * GNU Lesser General Public License for more details.
 * 
 * You should have received a copy of the GNU Lesser General Public License
 * along with Elliptics.  If not, see <http://www.gnu.org/licenses/>.
 */

#define _XOPEN_SOURCE 600

#include <sys/types.h>
#include <sys/stat.h>
#include <sys/socket.h>
#include <sys/mman.h>
#include <sys/wait.h>

#include <alloca.h>
#include <assert.h>
#include <ctype.h>
#include <fcntl.h>
#include <inttypes.h>
#include <limits.h>
#include <stdio.h>
#include <stdlib.h>
#include <unistd.h>

#include "elliptics.h"
#include "monitor.h"

#include "elliptics/packet.h"
#include "elliptics/interface.h"

int dnet_stat_local(struct dnet_net_state *st, struct dnet_id *id)
{
	struct dnet_node *n = st->n;
	int size, cmd_size;
	struct dnet_cmd *cmd;
	struct dnet_io_attr *io;
	int err;

	size = 1;
	cmd_size = size + sizeof(struct dnet_cmd) + sizeof(struct dnet_io_attr);

	cmd = malloc(cmd_size);
	if (!cmd) {
		dnet_log(n, DNET_LOG_ERROR, "%s: failed to allocate %d bytes for local stat.\n",
				dnet_dump_id(id), cmd_size);
		err = -ENOMEM;
		goto err_out_exit;
	}

	memset(cmd, 0, cmd_size);

	io = (struct dnet_io_attr *)(cmd + 1);

	memcpy(&cmd->id, id, sizeof(struct dnet_id));
	cmd->size = cmd_size - sizeof(struct dnet_cmd);
	cmd->flags = DNET_FLAGS_NOLOCK;
	cmd->cmd = DNET_CMD_READ;

	io->size = cmd->size - sizeof(struct dnet_io_attr);
	io->offset = 0;
	io->flags = DNET_IO_FLAGS_SKIP_SENDING;

	memcpy(io->parent, id->id, DNET_ID_SIZE);
	memcpy(io->id, id->id, DNET_ID_SIZE);

	dnet_convert_io_attr(io);

	err = n->cb->command_handler(st, n->cb->command_private, cmd, io);
	dnet_log(n, DNET_LOG_INFO, "%s: local stat: io_size: %llu, err: %d.\n", dnet_dump_id(&cmd->id), (unsigned long long)io->size, err);

	free(cmd);

err_out_exit:
	return err;
}

int dnet_remove_local(struct dnet_node *n, struct dnet_id *id)
{
	const size_t cmd_size = sizeof(struct dnet_cmd) + sizeof(struct dnet_io_attr);
	int err;
	char buffer[cmd_size];
	struct dnet_cmd *cmd = (struct dnet_cmd *)buffer;
	struct dnet_io_attr *io = (struct dnet_io_attr *)(cmd + 1);

	memset(buffer, 0, cmd_size);

	cmd->id = *id;
	cmd->size = cmd_size - sizeof(struct dnet_cmd);
	cmd->flags = DNET_FLAGS_NOLOCK;
	cmd->cmd = DNET_CMD_DEL;

	io->flags = DNET_IO_FLAGS_SKIP_SENDING;

	memcpy(io->parent, id->id, DNET_ID_SIZE);
	memcpy(io->id, id->id, DNET_ID_SIZE);

	dnet_convert_io_attr(io);

	err = n->cb->command_handler(n->st, n->cb->command_private, cmd, io);
	dnet_log(n, DNET_LOG_NOTICE, "%s: local remove: err: %d.\n", dnet_dump_id(&cmd->id), err);

	return err;

}

static void dnet_send_idc_fill(struct dnet_net_state *st, struct dnet_addr_cmd *acmd, int total_size,
		struct dnet_id *id, uint64_t trans, unsigned int command, int reply, int direct, int more)
{
	struct dnet_node *n = st->n;
	struct dnet_cmd *cmd = &acmd->cmd;
	struct dnet_raw_id *sid;
	char parsed_addr_str[128];
	char state_addr_str[128];
	int i;

	acmd->cnt.addr_num = n->addr_num;
	if (!st->addrs)
		memcpy(acmd->cnt.addrs, n->addrs, n->addr_num * sizeof(struct dnet_addr));
	else
		memcpy(acmd->cnt.addrs, st->addrs, n->addr_num * sizeof(struct dnet_addr));

	dnet_server_convert_dnet_addr_raw(&st->addr, state_addr_str, sizeof(state_addr_str));
	for (i = 0; i < acmd->cnt.addr_num; ++i) {
		dnet_log(n, DNET_LOG_NOTICE, "%s: filling route table: addr-to-be-sent: %s, st->addrs: %p\n", state_addr_str,
			dnet_server_convert_dnet_addr_raw(&acmd->cnt.addrs[i], parsed_addr_str, sizeof(parsed_addr_str)),
			st->addrs);
	}

	sid = (struct dnet_raw_id *)(acmd->cnt.addrs + n->addr_num);

	memcpy(&cmd->id, id, sizeof(struct dnet_id));
	cmd->size = total_size - sizeof(struct dnet_cmd);
	cmd->trans = trans;

	cmd->flags = DNET_FLAGS_NOLOCK;
	if (more)
		cmd->flags |= DNET_FLAGS_MORE;
	if (direct)
		cmd->flags |= DNET_FLAGS_DIRECT;
	if (reply)
		cmd->trans |= DNET_TRANS_REPLY;

	cmd->cmd = command;

	for (i = 0; i < st->idc->id_num; ++i) {
		memcpy(&sid[i], &st->idc->ids[i].raw, sizeof(struct dnet_raw_id));
		dnet_convert_raw_id(&sid[i]);
	}

	dnet_convert_addr_cmd(acmd);
}

static int dnet_send_idc(struct dnet_net_state *lstate, struct dnet_net_state *send, struct dnet_id *id, uint64_t trans,
		unsigned int command, int reply, int direct, int more)
{
	struct dnet_node *n = lstate->n;
	int size = sizeof(struct dnet_addr_cmd) + sizeof(struct dnet_addr) * n->addr_num + lstate->idc->id_num * sizeof(struct dnet_raw_id);
	void *buf;
	int err;
	struct dnet_addr laddr;
	char server_addr[128], client_addr[128];
	struct timeval start, end;
	long diff;

	gettimeofday(&start, NULL);

	buf = malloc(size);
	if (!buf) {
		err = -ENOMEM;
		goto err_out_exit;
	}
	memset(buf, 0, size);

	dnet_send_idc_fill(lstate, buf, size, id, trans, command, reply, direct, more);
	dnet_socket_local_addr(send->read_s, &laddr);

	gettimeofday(&end, NULL);
	diff = (end.tv_sec - start.tv_sec) * 1000000 + end.tv_usec - start.tv_usec;
	dnet_log(n, DNET_LOG_INFO, "%s: sending address %s -> %s, addr_num: %d, time-took: %ld\n",
			dnet_dump_id(id),
			dnet_server_convert_dnet_addr_raw(&laddr, server_addr, sizeof(server_addr)),
			dnet_server_convert_dnet_addr_raw(dnet_state_addr(send), client_addr, sizeof(client_addr)),
			n->addr_num, diff);

	err = dnet_send(send, buf, size);

	free(buf);

err_out_exit:
	return err;
}

static int dnet_cmd_reverse_lookup(struct dnet_net_state *st, struct dnet_cmd *cmd, void *data __unused)
{
	struct dnet_node *n = st->n;
	struct dnet_net_state *base;
	int err = -ENXIO;
	int version[4] = {0, 0, 0, 0};
	int indexes_shard_count = 0;

	dnet_version_decode(&cmd->id, version);
	dnet_indexes_shard_count_decode(&cmd->id, &indexes_shard_count);
	memcpy(st->version, version, sizeof(st->version));

	dnet_version_encode(&cmd->id);
	dnet_indexes_shard_count_encode(&cmd->id, n->indexes_shard_count);

	err = dnet_version_check(st, version);
	if (err)
		goto err_out_exit;

	dnet_log(n, DNET_LOG_INFO, "%s: reverse lookup command: client indexes shard count: %d, server indexes shard count: %d\n",
			dnet_state_dump_addr(st),
			indexes_shard_count,
			n->indexes_shard_count);

	cmd->id.group_id = n->id.group_id;
	base = dnet_node_state(n);
	if (base) {
		err = dnet_send_idc(base, st, &cmd->id, cmd->trans, DNET_CMD_REVERSE_LOOKUP, 1, 0, 0);
		dnet_state_put(base);
	}

err_out_exit:
	if (err) {
		cmd->flags |= DNET_FLAGS_NEED_ACK;
		dnet_state_reset(st, err);
	}

	return err;
}

static int dnet_check_connection(struct dnet_node *n, struct dnet_addr *addr)
{
	int s;

	s = dnet_socket_create_addr(n, addr, 0);
	if (s < 0)
		return s;

	dnet_sock_close(s);
	return 0;
}

static int dnet_cmd_join_client(struct dnet_net_state *st, struct dnet_cmd *cmd, void *data)
{
	struct dnet_node *n = st->n;
	struct dnet_addr_container *cnt = data;
	struct dnet_addr laddr;
	struct dnet_raw_id *ids;
	char client_addr[128], server_addr[128];
	int ids_num, i, err, idx;

	dnet_socket_local_addr(st->read_s, &laddr);
	idx = dnet_local_addr_index(n, &laddr);

	dnet_server_convert_dnet_addr_raw(&st->addr, client_addr, sizeof(client_addr));
	dnet_server_convert_dnet_addr_raw(&laddr, server_addr, sizeof(server_addr));

	if (cmd->size < sizeof(struct dnet_addr_container)) {
		dnet_log(n, DNET_LOG_ERROR, "%s: invalid join request: client: %s -> %s, "
				"cmd-size: %llu, must be more than addr_container: %zd\n",
				dnet_dump_id(&cmd->id), client_addr, server_addr,
				(unsigned long long)cmd->size, sizeof(struct dnet_addr_container));
		err = -EINVAL;
		goto err_out_exit;
	}

	dnet_convert_addr_container(cnt);

	if (cmd->size < sizeof(struct dnet_addr_container) + cnt->addr_num * sizeof(struct dnet_addr)) {
		dnet_log(n, DNET_LOG_ERROR, "%s: invalid join request: client: %s -> %s, "
				"cmd-size: %llu, must be more than addr_container+addrs: %zd, addr_num: %d\n",
				dnet_dump_id(&cmd->id), client_addr, server_addr,
				(unsigned long long)cmd->size, sizeof(struct dnet_addr_container) + cnt->addr_num * sizeof(struct dnet_addr),
				cnt->addr_num);
		err = -EINVAL;
		goto err_out_exit;
	}

	ids_num = (cmd->size - sizeof(struct dnet_addr) * cnt->addr_num - sizeof(struct dnet_addr_container)) / sizeof(struct dnet_raw_id);

	if (idx < 0 || idx >= cnt->addr_num || cnt->addr_num != n->addr_num) {
		dnet_log(n, DNET_LOG_ERROR, "%s: invalid join request: client: %s -> %s, "
				"address idx: %d, received addr-num: %d, local addr-num: %d, ids-num: %d\n",
				dnet_dump_id(&cmd->id), client_addr, server_addr,
				idx, cnt->addr_num, n->addr_num, ids_num);
		err = -EINVAL;
		goto err_out_exit;
	}

	dnet_log(n, DNET_LOG_NOTICE, "%s: join request: client: %s -> %s, "
			"address idx: %d, received addr-num: %d, local addr-num: %d, ids-num: %d\n",
			dnet_dump_id(&cmd->id), client_addr, server_addr,
			idx, cnt->addr_num, n->addr_num, ids_num);

	err = dnet_check_connection(n, &cnt->addrs[idx]);
	if (err) {
		dnet_log(n, DNET_LOG_ERROR, "%s: failed to request statistics from joining client (%s), dropping connection.\n",
				dnet_dump_id(&cmd->id), dnet_server_convert_dnet_addr(&cnt->addrs[idx]));
		goto err_out_exit;
	}

	ids = (struct dnet_raw_id *)(data + sizeof(struct dnet_addr_container) + cnt->addr_num * sizeof(struct dnet_addr));
	for (i = 0; i < ids_num; ++i)
		dnet_convert_raw_id(&ids[0]);

	list_del_init(&st->state_entry);
	list_del_init(&st->storage_state_entry);

	memcpy(&st->addr, &cnt->addrs[idx], sizeof(struct dnet_addr));

	err = dnet_copy_addrs(st, cnt->addrs, cnt->addr_num);
	if (err)
		goto err_out_exit;

	err = dnet_idc_create(st, cmd->id.group_id, ids, ids_num);

	dnet_log(n, DNET_LOG_INFO, "%s: join request completed: client: %s -> %s, "
			"address idx: %d, received addr-num: %d, local addr-num: %d, ids-num: %d, err: %d\n",
			dnet_dump_id(&cmd->id), client_addr, server_addr,
			idx, cnt->addr_num, n->addr_num, ids_num, err);

err_out_exit:
	return err;
}

static int dnet_cmd_route_list(struct dnet_net_state *orig, struct dnet_cmd *cmd)
{
	struct dnet_node *n = orig->n;
	struct dnet_net_state *st;
	struct dnet_group *g;
	void *buf = NULL;
	size_t size, orig_size = 0;
	int err;

	pthread_mutex_lock(&n->state_lock);
	list_for_each_entry(g, &n->group_list, group_entry) {
		list_for_each_entry(st, &g->state_list, state_entry) {
			if (dnet_addr_equal(&st->addr, &orig->addr) || !st->addrs)
				continue;

			size = st->idc->id_num * sizeof(struct dnet_raw_id) +
				sizeof(struct dnet_addr_cmd) + n->addr_num * sizeof(struct dnet_addr);

			if (size > orig_size) {
				buf = realloc(buf, size);
				if (!buf) {
					err = -ENOMEM;
					goto err_out_unlock;
				}

				orig_size = size;
			}

			dnet_log(n, DNET_LOG_NOTICE, "%s: %d %s, id_num: %d, addr_num: %d\n",
					dnet_server_convert_dnet_addr(&st->addrs[0]),
					g->group_id, dnet_dump_id_str(st->idc->ids[0].raw.id),
					st->idc->id_num, n->addr_num);

			memset(buf, 0, size);
			cmd->id.group_id = g->group_id;
			dnet_send_idc_fill(st, buf, size, &cmd->id, cmd->trans, DNET_CMD_ROUTE_LIST, 1, 0, 1);

			err = dnet_send(orig, buf, size);
			if (err)
				goto err_out_unlock;
		}
	}

	err = 0;

err_out_unlock:
	pthread_mutex_unlock(&n->state_lock);
	free(buf);
	return err;
}

static int dnet_cmd_exec(struct dnet_net_state *st, struct dnet_cmd *cmd, void *data)
{
	struct dnet_node *n = st->n;
	struct sph *e = data;
	int err = -ENOTSUP;

	data += sizeof(struct sph);

	dnet_convert_sph(e);

	if (e->event_size + e->data_size + sizeof(struct sph) != cmd->size) {
		err = -E2BIG;
		dnet_log(n, DNET_LOG_ERROR, "%s: invalid size: event-size %d, data-size %llu must be: %llu\n",
				dnet_dump_id(&cmd->id),
				e->event_size,
				(unsigned long long)e->data_size,
				(unsigned long long)cmd->size);
		goto err_out_exit;
	}

	err = dnet_cmd_exec_raw(st, cmd, e, data);

err_out_exit:
	return err;
}

static int dnet_cmd_stat_count_single(struct dnet_net_state *orig, struct dnet_cmd *cmd, struct dnet_net_state *st, struct dnet_addr_stat *as)
{
	int i;

	cmd->cmd = DNET_CMD_STAT_COUNT;

	memcpy(&as->addr, &st->addr, sizeof(struct dnet_addr));
	as->num = __DNET_CMD_MAX;
	as->cmd_num = __DNET_CMD_MAX;

	for (i=0; i<as->num; ++i) {
		as->count[i] = st->stat[i];
	}

	dnet_convert_addr_stat(as, as->num);

	return dnet_send_reply(orig, cmd, as, sizeof(struct dnet_addr_stat) + __DNET_CMD_MAX * sizeof(struct dnet_stat_count), 1);
}

static int dnet_cmd_stat_count_global(struct dnet_net_state *orig, struct dnet_cmd *cmd,
		struct dnet_node *n, struct dnet_addr_stat *as)
{
	struct dnet_stat st;
	int err = 0;

	cmd->cmd = DNET_CMD_STAT_COUNT;

	memcpy(&as->addr, &orig->addr, sizeof(struct dnet_addr));
	as->num = __DNET_CNTR_MAX;
	as->cmd_num = __DNET_CMD_MAX;

	memcpy(as->count, n->counters, sizeof(struct dnet_stat_count) * __DNET_CNTR_MAX);

	if (n->cb->storage_stat) {
		err = n->cb->storage_stat(n->cb->command_private, &st);
		if (err)
			return err;

		as->count[DNET_CNTR_LA1].count = st.la[0];
		as->count[DNET_CNTR_LA5].count = st.la[1];
		as->count[DNET_CNTR_LA15].count = st.la[2];
		as->count[DNET_CNTR_BSIZE].count = st.bsize;
		as->count[DNET_CNTR_FRSIZE].count = st.frsize;
		as->count[DNET_CNTR_BLOCKS].count = st.blocks;
		as->count[DNET_CNTR_BFREE].count = st.bfree;
		as->count[DNET_CNTR_BAVAIL].count = st.bavail;
		as->count[DNET_CNTR_FILES].count = st.files;
		as->count[DNET_CNTR_FFREE].count = st.ffree;
		as->count[DNET_CNTR_FAVAIL].count = st.favail;
		as->count[DNET_CNTR_FSID].count = st.fsid;
		as->count[DNET_CNTR_VM_ACTIVE].count = st.vm_active;
		as->count[DNET_CNTR_VM_INACTIVE].count = st.vm_inactive;
		as->count[DNET_CNTR_VM_TOTAL].count = st.vm_total;
		as->count[DNET_CNTR_VM_FREE].count = st.vm_free;
		as->count[DNET_CNTR_VM_CACHED].count = st.vm_cached;
		as->count[DNET_CNTR_VM_BUFFERS].count = st.vm_buffers;
		as->count[DNET_CNTR_NODE_FILES].count = st.node_files;
		as->count[DNET_CNTR_NODE_FILES_REMOVED].count = st.node_files_removed;
	}

	dnet_convert_addr_stat(as, as->num);

	return dnet_send_reply(orig, cmd, as, sizeof(struct dnet_addr_stat) + __DNET_CNTR_MAX * sizeof(struct dnet_stat_count), 1);
}

static int dnet_cmd_stat_count(struct dnet_net_state *orig, struct dnet_cmd *cmd, void *data __unused)
{
	struct dnet_node *n = orig->n;
	struct dnet_net_state *st;
	struct dnet_addr_stat *as;
	int err = 0;

	as = alloca(sizeof(struct dnet_addr_stat) + __DNET_CNTR_MAX * sizeof(struct dnet_stat_count));
	if (!as) {
		err = -ENOMEM;
		goto err_out_exit;
	}

	if (cmd->flags & DNET_ATTR_CNTR_GLOBAL) {
		err = dnet_cmd_stat_count_global(orig, cmd, orig->n, as);
	} else {
		pthread_mutex_lock(&n->state_lock);
#if 0
	list_for_each_entry(st, &n->state_list, state_entry) {
		err = dnet_cmd_stat_count_single(orig, cmd, st, as);
		if (err)
			goto err_out_unlock;
	}
#endif
		list_for_each_entry(st, &n->empty_state_list, state_entry) {
			err = dnet_cmd_stat_count_single(orig, cmd, st, as);
			if (err)
				goto err_out_unlock;
		}
err_out_unlock:
		pthread_mutex_unlock(&n->state_lock);
	}

err_out_exit:
	return err;
}

static int dnet_cmd_status(struct dnet_net_state *orig, struct dnet_cmd *cmd __unused, void *data)
{
	struct dnet_node *n = orig->n;
	struct dnet_node_status *st = data;

	dnet_convert_node_status(st);

	dnet_log(n, DNET_LOG_INFO, "%s: status-change: nflags: 0x%x->0x%x, log_level: %d->%d, "
			"status_flags: EXIT: %d, RO: %d\n",
			dnet_dump_id(&cmd->id), n->flags, st->nflags, n->log->log_level, st->log_level,
			!!(st->status_flags & DNET_STATUS_EXIT), !!(st->status_flags & DNET_STATUS_RO));

	if (st->status_flags != -1) {
		if (st->status_flags & DNET_STATUS_EXIT) {
			dnet_set_need_exit(n);
		}

		if (st->status_flags & DNET_STATUS_RO) {
			n->ro = 1;
		} else {
			n->ro = 0;
		}
	}

	if (st->nflags != -1)
		n->flags = st->nflags;

	if (st->log_level != ~0U)
		n->log->log_level = st->log_level;

	st->nflags = n->flags;
	st->log_level = n->log->log_level;
	st->status_flags = 0;

	if (n->need_exit)
		st->status_flags |= DNET_STATUS_EXIT;

	if (n->ro)
		st->status_flags |= DNET_STATUS_RO;

	dnet_convert_node_status(st);

	return dnet_send_reply(orig, cmd, st, sizeof(struct dnet_node_status), 1);
}

static int dnet_cmd_auth(struct dnet_net_state *orig, struct dnet_cmd *cmd __unused, void *data)
{
	struct dnet_node *n = orig->n;
	struct dnet_auth *a = data;
	int err = 0;

	if (cmd->size != sizeof(struct dnet_auth)) {
		err = -EINVAL;
		goto err_out_exit;
	}

	dnet_convert_auth(a);
	if (memcmp(n->cookie, a->cookie, DNET_AUTH_COOKIE_SIZE)) {
		err = -EPERM;
		dnet_log(n, DNET_LOG_ERROR, "%s: auth cookies do not match\n", dnet_state_dump_addr(orig));
	} else {
		dnet_log(n, DNET_LOG_INFO, "%s: authentication succeeded\n", dnet_state_dump_addr(orig));
	}

err_out_exit:
	return err;
}

int dnet_send_ack(struct dnet_net_state *st, struct dnet_cmd *cmd, int err, int recursive)
{
	if (st && cmd && (cmd->flags & DNET_FLAGS_NEED_ACK)) {
		struct dnet_node *n = st->n;
		unsigned long long tid = cmd->trans & ~DNET_TRANS_REPLY;
		struct dnet_cmd ack;

		memcpy(&ack.id, &cmd->id, sizeof(struct dnet_id));
		ack.cmd = cmd->cmd;
		ack.trans = cmd->trans | DNET_TRANS_REPLY;
		ack.size = 0;
		// In recursive mode keep DNET_FLAGS_MORE flag
		if (recursive)
			ack.flags = cmd->flags & ~(DNET_FLAGS_NEED_ACK);
		else
			ack.flags = cmd->flags & ~(DNET_FLAGS_NEED_ACK | DNET_FLAGS_MORE);
		ack.status = err;

		dnet_log(n, DNET_LOG_NOTICE, "%s: %s: ack -> %s: trans: %llu, flags: 0x%llx, status: %d.\n",
				dnet_dump_id(&cmd->id), dnet_cmd_string(cmd->cmd), dnet_server_convert_dnet_addr(&st->addr),
				tid, (unsigned long long)ack.flags, err);

		dnet_convert_cmd(&ack);
		err = dnet_send(st, &ack, sizeof(struct dnet_cmd));
	}

	return err;
}

/*!
 * Internal callback that writes result to \a fd opened in append mode
 */
static int dnet_iterator_callback_file(void *priv, void *data, uint64_t dsize)
{
	struct dnet_iterator_file_private *file = priv;
	ssize_t err;

	err = write(file->fd, data, dsize);
	if (err == -1)
		return -errno;
	if (err != (ssize_t)dsize)
		return -EINTR;
	return 0;
}

/*!
 * Internal callback that sends result to state \a st
 */
static int dnet_iterator_callback_send(void *priv, void *data, uint64_t dsize)
{
	struct dnet_iterator_send_private *send = priv;

	/*
	 * If need_exit is set - skips sending reply and return -EINTR to
	 * interrupt execution of current iterator
	 */
	if (send->st->__need_exit) {
		dnet_log(send->st->n, DNET_LOG_ERROR,
				"%s: Interrupting iterator because peer has been disconnected\n",
				dnet_dump_id(&send->cmd->id));
		return -EINTR;
	}

	return dnet_send_reply_threshold(send->st, send->cmd, data, dsize, 1);
}

/*!
 * This routine decides whenever it's time for iterator to pause/cancel.
 *
 * While state is 'paused' - wait on condition variable.
 * If state is 'canceled' - exit with error.
 */
static int dnet_iterator_flow_control(struct dnet_iterator_common_private *ipriv)
{
	int err = 0;

	pthread_mutex_lock(&ipriv->it->lock);
	while (ipriv->it->state == DNET_ITERATOR_ACTION_PAUSE)
		err = pthread_cond_wait(&ipriv->it->wait, &ipriv->it->lock);
	if (ipriv->it->state == DNET_ITERATOR_ACTION_CANCEL)
		err = -ENOEXEC;
	pthread_mutex_unlock(&ipriv->it->lock);

	return err;
}

/*!
 * Common callback part that is run by all iterator types.
 * It's responsible for sanity checks and flow control.
 *
 * Also now it "prepares" data for next callback by combining data itself with
 * fixed-size response header.
 */
static int dnet_iterator_callback_common(void *priv, struct dnet_raw_id *key,
		void *data, uint64_t dsize, struct dnet_ext_list *elist)
{
	struct dnet_iterator_common_private *ipriv = priv;
	struct dnet_iterator_response *response;
	static const uint64_t response_size = sizeof(struct dnet_iterator_response);
	uint64_t size;
	const uint64_t fsize = dsize;
	unsigned char *combined = NULL, *position;
	int err = 0;

	/* Sanity */
	if (ipriv == NULL || key == NULL || data == NULL || elist == NULL)
		return -EINVAL;

	/* If DNET_IFLAGS_KEY_RANGE is set... */
	if (ipriv->req->flags & DNET_IFLAGS_KEY_RANGE) {
		/* ...skip keys not in key ranges */
		struct dnet_iterator_range *curr = ipriv->range;
		struct dnet_iterator_range *end = curr + ipriv->req->range_num;
		for (; curr < end; ++curr) {
			if (dnet_id_cmp_str(key->id, curr->key_begin.id) >= 0
					&& dnet_id_cmp_str(key->id, curr->key_end.id) < 0)
				goto key_range_found;
		}
		/* no range contains the key */
		goto err_out_exit;
	}

key_range_found:

	/* If DNET_IFLAGS_TS_RANGE is set... */
	if (ipriv->req->flags & DNET_IFLAGS_TS_RANGE)
		/* ...skip ts not in ts range */
			if (dnet_time_cmp(&elist->timestamp, &ipriv->req->time_begin) < 0
					|| dnet_time_cmp(&elist->timestamp, &ipriv->req->time_end) > 0)
				goto err_out_exit;

	/* Set data to NULL in case it's not requested */
	if (!(ipriv->req->flags & DNET_IFLAGS_DATA)) {
		data = NULL;
		dsize = 0;
	}
	size = response_size + dsize;

	/* Prepare combined buffer */
	position = combined = malloc(size);
	if (combined == NULL) {
		err = -ENOMEM;
		goto err_out_exit;
	}

	/* Response */
	response = (struct dnet_iterator_response *)combined;
	memset(response, 0, response_size);
	response->key = *key;
	response->timestamp = elist->timestamp;
	response->user_flags = elist->flags;
	response->size = fsize;
	dnet_convert_iterator_response(response);

	/* Data */
	if (data) {
		position += response_size;
		memcpy(position, data, dsize);
	}

	/* Finally run next callback */
	err = ipriv->next_callback(ipriv->next_private, combined, size);
	if (err)
		goto err_out_exit;

	/* Check that we are allowed to run */
	err = dnet_iterator_flow_control(ipriv);

err_out_exit:
	free(combined);
	return err;
}

static int dnet_iterator_check_key_range(struct dnet_net_state *st, struct dnet_cmd *cmd,
		struct dnet_iterator_request *ireq,
		struct dnet_iterator_range *irange)
{
	struct dnet_iterator_range *i = NULL;
	struct dnet_iterator_range *end = irange + ireq->range_num;

	if (ireq->flags & DNET_IFLAGS_KEY_RANGE) {
		struct dnet_raw_id empty_key = { .id = {} };

		/* Unset DNET_IFLAGS_KEY_RANGE if all keys are empty */
		for (i = irange; i < end; ++i) {
			if (memcmp(&empty_key, &i->key_begin, sizeof(struct dnet_raw_id)) != 0
					|| memcmp(&empty_key, &i->key_end, sizeof(struct dnet_raw_id)) != 0) {
				break;
			}
		}
		if (i == end) {
			dnet_log(st->n, DNET_LOG_ERROR, "%s: all keys in all ranges are 0\n",
				dnet_dump_id(&cmd->id));
			ireq->flags &= ~DNET_IFLAGS_KEY_RANGE;
		}

		/* Check that each range is valid */
		for (i = irange; i < end; ++i) {
			if (dnet_id_cmp_str(i->key_begin.id, i->key_end.id) > 0) {
				dnet_log(st->n, DNET_LOG_ERROR, "%s: %tu: key_start > key_begin: cmd: %u\n",
					dnet_dump_id(&cmd->id), i - irange, cmd->cmd);
				return -ERANGE;
			}
		}
	}
	if (ireq->flags & DNET_IFLAGS_KEY_RANGE) {
		const short id_len = 6, buf_sz = id_len * 2 + 1;
		char buf1[buf_sz], buf2[buf_sz];

		for (i = irange; i < end; ++i) {
			dnet_log(st->n, DNET_LOG_NOTICE, "%s: using key range: %s...%s\n",
					dnet_dump_id(&cmd->id),
					dnet_dump_id_len_raw(i->key_begin.id, id_len, buf1),
					dnet_dump_id_len_raw(i->key_end.id, id_len, buf2));
		}
	}
	return 0;
}

static int dnet_iterator_check_ts_range(struct dnet_net_state *st, struct dnet_cmd *cmd,
		struct dnet_iterator_request *ireq)
{
	if (ireq->flags & DNET_IFLAGS_TS_RANGE) {
		struct dnet_time empty_time = {0, 0};
		/* Unset DNET_IFLAGS_KEY_RANGE if both times are empty */
		if (memcmp(&empty_time, &ireq->time_begin, sizeof(struct dnet_time)) == 0
				&& memcmp(&empty_time, &ireq->time_end, sizeof(struct dnet_time) == 0)) {
			dnet_log(st->n, DNET_LOG_NOTICE, "%s: both times are zero: cmd: %u\n",
				dnet_dump_id(&cmd->id), cmd->cmd);
			ireq->flags &= ~DNET_IFLAGS_TS_RANGE;
		}
		/* Check that range is valid */
		if (dnet_time_cmp(&ireq->time_begin, &ireq->time_end) > 0) {
			dnet_log(st->n, DNET_LOG_ERROR, "%s: time_begin > time_begin: cmd: %u\n",
				dnet_dump_id(&cmd->id), cmd->cmd);
			return -ERANGE;
		}
	}
	if (ireq->flags & DNET_IFLAGS_TS_RANGE)
		dnet_log(st->n, DNET_LOG_NOTICE, "%s: using ts range: "
				"%" PRIu64 ":%" PRIu64 "...%" PRIu64 ":%" PRIu64 "\n",
				dnet_dump_id(&cmd->id),
				ireq->time_begin.tsec, ireq->time_begin.tnsec,
				ireq->time_end.tsec, ireq->time_end.tnsec);
	return 0;
}

static int dnet_iterator_start(struct dnet_net_state *st, struct dnet_cmd *cmd,
		struct dnet_iterator_request *ireq,
		struct dnet_iterator_range *irange)
{
	struct dnet_iterator_common_private cpriv = {
		.req = ireq,
		.range = irange,
	};
	struct dnet_iterator_ctl ictl = {
		.iterate_private = st->n->cb->command_private,
		.callback = dnet_iterator_callback_common,
		.callback_private = &cpriv,
	};
	struct dnet_iterator_send_private spriv;
	struct dnet_iterator_file_private fpriv;
	int err;

	/* Check flags */
	if ((ireq->flags & ~DNET_IFLAGS_ALL) != 0) {
		err = -ENOTSUP;
		goto err_out_exit;
	}
	/* Check callback type */
	if (ireq->itype <= DNET_ITYPE_FIRST || ireq->itype >= DNET_ITYPE_LAST) {
		err = -ENOTSUP;
		goto err_out_exit;
	}
	/* Check ranges */
	if ((err = dnet_iterator_check_key_range(st, cmd, ireq, irange)) ||
			(err = dnet_iterator_check_ts_range(st, cmd, ireq)))
		goto err_out_exit;

	switch (ireq->itype) {
	case DNET_ITYPE_NETWORK:
		memset(&spriv, 0, sizeof(struct dnet_iterator_send_private));

		spriv.st = st;
		spriv.cmd = cmd;

		cpriv.next_callback = dnet_iterator_callback_send;
		cpriv.next_private = &spriv;
		break;
	case DNET_ITYPE_DISK:
		memset(&fpriv, 0, sizeof(struct dnet_iterator_file_private));
		cpriv.next_callback = dnet_iterator_callback_file;
		cpriv.next_private = &fpriv;
		/* TODO: Implement local file-based iterators */
		err = -ENOTSUP;
		goto err_out_exit;
	default:
		err = -EINVAL;
		goto err_out_exit;
	}

	/* Create iterator */
	cpriv.it = dnet_iterator_create(st->n);
	if (cpriv.it == NULL) {
		err = -ENOMEM;
		goto err_out_exit;
	}

	/* Run iterator */
	err = st->n->cb->iterator(&ictl);

	/* Remove iterator */
	dnet_iterator_destroy(st->n, cpriv.it);

err_out_exit:
	dnet_log(st->n, DNET_LOG_NOTICE, "%s: %s: iteration finished: err: %d\n",
			__func__, dnet_dump_id(&cmd->id), err);
	return err;
}

/*!
 * Starts low-level backend iterator and passes data to network or file
 */
static int dnet_cmd_iterator(struct dnet_net_state *st, struct dnet_cmd *cmd, void *data)
{
	struct dnet_iterator_request *ireq = data;
	struct dnet_iterator_range *irange = data + sizeof(struct dnet_iterator_request);
	int err = 0;

	/*
	 * Sanity
	 */
	if (ireq == NULL || st == NULL || cmd == NULL)
		return -EINVAL;
	dnet_convert_iterator_request(ireq);

	dnet_log(st->n, DNET_LOG_NOTICE,
			"%s: started: %s: id: %" PRIu64 ", action: %d\n",
			__func__, dnet_dump_id(&cmd->id), ireq->id, ireq->action);

	/*
	 * Check iterator action start/pause/cont
	 * On pause, find in list and mark as stopped
	 * On cont, find in list and mark as running, broadcast condition variable.
	 * On start, (surprise!) create and start iterator.
	 */
	switch (ireq->action) {
	case DNET_ITERATOR_ACTION_START:
		err = dnet_iterator_start(st, cmd, ireq, irange);
		break;
	case DNET_ITERATOR_ACTION_PAUSE:
	case DNET_ITERATOR_ACTION_CONTINUE:
	case DNET_ITERATOR_ACTION_CANCEL:
		err = dnet_iterator_set_state(st->n, ireq->action, ireq->id);
		break;
	default:
		err = -EINVAL;
		goto err_out_exit;
	}

err_out_exit:
	dnet_log(st->n, DNET_LOG_NOTICE,
			"%s: finished: %s: id: %" PRIu64 ", action: %d, err: %d\n",
			__func__, dnet_dump_id(&cmd->id), ireq->id, ireq->action, err);
	return err;
}

static int dnet_cmd_bulk_read(struct dnet_net_state *st, struct dnet_cmd *cmd, void *data)
{
	int err = -1, ret;
	struct dnet_io_attr *io = data;
	struct dnet_io_attr *ios = io + 1;
	uint64_t count = 0;
	uint64_t i;

	struct dnet_cmd read_cmd = *cmd;
	read_cmd.size = sizeof(struct dnet_io_attr);
	read_cmd.cmd = DNET_CMD_READ;
	read_cmd.flags |= DNET_FLAGS_MORE;

	dnet_convert_io_attr(io);
	count = io->size / sizeof(struct dnet_io_attr);

	if (count > 0) {
		cmd->flags &= ~DNET_FLAGS_NEED_ACK;
	}

	/*
	 * we have to drop io lock, otherwise it will be grabbed again in dnet_process_cmd_raw() being recursively called
	 * Lock will be taken again after loop has been finished
	 */
	if (!(cmd->flags & DNET_FLAGS_NOLOCK)) {
		dnet_opunlock(st->n, &cmd->id);
	}

	dnet_log(st->n, DNET_LOG_NOTICE, "%s: starting BULK_READ for %d commands\n",
		dnet_dump_id(&cmd->id), (int) count);

	for (i = 0; i < count; i++) {
		ret = dnet_process_cmd_raw(st, &read_cmd, &ios[i], 1);
		dnet_log(st->n, DNET_LOG_NOTICE, "%s: processing BULK_READ.READ for %d/%d command, err: %d\n",
			dnet_dump_id(&cmd->id), (int) i, (int) count, ret);

		if (i + 1 == count)
			cmd->flags |= DNET_FLAGS_NEED_ACK;

		if (!ret)
			err = 0;
		else if (err == -1)
			err = ret;
	}

	if (!(cmd->flags & DNET_FLAGS_NOLOCK)) {
		dnet_oplock(st->n, &cmd->id);
	}

	return err;
}

int dnet_cas_local(struct dnet_node *n, struct dnet_id *id, void *remote_csum, int csize)
{
	char csum[DNET_ID_SIZE];
	int err = 0;

	if (!n->cb->checksum) {
		dnet_log(n, DNET_LOG_ERROR, "%s: cas: checksum operation is not supported in backend\n",
				dnet_dump_id(id));
		return -ENOTSUP;
	}

	err = n->cb->checksum(n, n->cb->command_private, id, csum, &csize);
	if (err != 0 && err != -ENOENT) {
		dnet_log(n, DNET_LOG_ERROR, "%s: cas: checksum operation failed\n", dnet_dump_id(id));
		return err;
	}

	/*
	 * If err == -ENOENT then there is no data to checksum, and CAS should succeed
	 * This is not 'client-safe' since two or more clients with unlocked CAS write
	 * may find out that there is no data and try to write their data, but we do not
	 * case about parallel writes being made without locks.
	 */

	if (err == 0) {
		if (memcmp(csum, remote_csum, DNET_ID_SIZE)) {
			char disk_csum[DNET_ID_SIZE * 2 + 1];
			char recv_csum[DNET_ID_SIZE * 2 + 1];

			dnet_dump_id_len_raw((const unsigned char *)csum, DNET_ID_SIZE, disk_csum);
			dnet_dump_id_len_raw(remote_csum, DNET_ID_SIZE, recv_csum);
			dnet_log(n, DNET_LOG_ERROR, "%s: cas: checksum mismatch: disk-csum: %s, recv-csum: %s\n",
					dnet_dump_id(id), disk_csum, recv_csum);
			return -EBADFD;
		} else if (n->log->log_level >= DNET_LOG_NOTICE) {
			char recv_csum[DNET_ID_SIZE * 2 + 1];

			dnet_dump_id_len_raw(remote_csum, DNET_ID_SIZE, recv_csum);
			dnet_log(n, DNET_LOG_NOTICE, "%s: cas: checksum; %s\n",
					dnet_dump_id(id), recv_csum);
		}
	}

	return err;
}

int dnet_process_cmd_raw(struct dnet_net_state *st, struct dnet_cmd *cmd, void *data, int recursive)
{
	int err = 0;
	unsigned long long size = cmd->size;
	unsigned long long data_size = 0;
	struct dnet_node *n = st->n;
	unsigned long long tid = cmd->trans & ~DNET_TRANS_REPLY;
	struct dnet_io_attr *io = NULL;
#if 0
	struct dnet_indexes_request *indexes_request;
#endif
	struct timeval start, end;
	char time_str[64];
	struct tm io_tm;
	struct timeval io_tv;

#define DIFF(s, e) ((e).tv_sec - (s).tv_sec) * 1000000 + ((e).tv_usec - (s).tv_usec)

	long diff;
	int handled_in_cache = 0;

	if (!(cmd->flags & DNET_FLAGS_NOLOCK)) {
		dnet_oplock(n, &cmd->id);
	}

	gettimeofday(&start, NULL);

	switch (cmd->cmd) {
		case DNET_CMD_AUTH:
			err = dnet_cmd_auth(st, cmd, data);
			break;
		case DNET_CMD_STATUS:
			err = dnet_cmd_status(st, cmd, data);
			break;
		case DNET_CMD_REVERSE_LOOKUP:
			err = dnet_cmd_reverse_lookup(st, cmd, data);
			break;
		case DNET_CMD_JOIN:
			err = dnet_cmd_join_client(st, cmd, data);
			break;
		case DNET_CMD_ROUTE_LIST:
			err = dnet_cmd_route_list(st, cmd);
			break;
		case DNET_CMD_EXEC:
			err = dnet_cmd_exec(st, cmd, data);
			break;
		case DNET_CMD_ITERATOR:
			err = dnet_cmd_iterator(st, cmd, data);
			break;
		case DNET_CMD_INDEXES_UPDATE:
		case DNET_CMD_INDEXES_INTERNAL:
		case DNET_CMD_INDEXES_FIND:
#if 0 // We don't want specially process this commands yet
			indexes_request = (struct dnet_indexes_request*)data;
			if (!(indexes_request->flags & DNET_IO_FLAGS_NOCACHE)) {
				err = dnet_cmd_cache_indexes(st, cmd, indexes_request);

				if (err != -ENOTSUP)
					return err;
			}
#endif

			err = dnet_process_indexes(st, cmd, data);
			break;
		case DNET_CMD_STAT_COUNT:
			err = dnet_cmd_stat_count(st, cmd, data);
			break;
		case DNET_CMD_NOTIFY:
			if (!(cmd->flags & DNET_ATTR_DROP_NOTIFICATION)) {
				err = dnet_notify_add(st, cmd);
				/*
				 * We drop 'need ack' flag, since notification
				 * transaction is a long-living one, since
				 * every notification will be sent as transaction
				 * completion.
				 *
				 * Transaction acknowledge will be sent when
				 * notification is removed.
				 */
				if (!err)
					cmd->flags &= ~DNET_FLAGS_NEED_ACK;
			} else
				err = dnet_notify_remove(st, cmd);
			break;
		case DNET_CMD_BULK_READ:
			err = n->cb->command_handler(st, n->cb->command_private, cmd, data);

			if (err == -ENOTSUP) {
				err = dnet_cmd_bulk_read(st, cmd, data);
			}
			break;
		case DNET_CMD_READ:
		case DNET_CMD_WRITE:
		case DNET_CMD_DEL:
			if (n->ro && ((cmd->cmd == DNET_CMD_DEL) || (cmd->cmd == DNET_CMD_WRITE))) {
				err = -EROFS;
				break;
			}

			io = NULL;
			if (size < sizeof(struct dnet_io_attr)) {
				dnet_log(st->n, DNET_LOG_ERROR, "%s: invalid size: cmd: %u, rest_size: %llu\n",
					dnet_dump_id(&cmd->id), cmd->cmd, size);
				err = -EINVAL;
				break;
			}
			io = data;
			dnet_convert_io_attr(io);

			io_tv.tv_sec = io->timestamp.tsec;
			io_tv.tv_usec = io->timestamp.tnsec / 1000;

			if (cmd->cmd == DNET_CMD_READ) {
				dnet_log(n, DNET_LOG_INFO, "%s: %s io command, offset: %llu, size: %llu, ioflags: 0x%x, cflags: 0x%llx, "
						"node-flags: 0x%x\n",
						dnet_dump_id_str(io->id), dnet_cmd_string(cmd->cmd),
						(unsigned long long)io->offset, (unsigned long long)io->size,
						io->flags, (unsigned long long)cmd->flags,
						n->flags);
			} else {
				localtime_r((time_t *)&io_tv.tv_sec, &io_tm);
				strftime(time_str, sizeof(time_str), "%F %R:%S", &io_tm);

				dnet_log(n, DNET_LOG_INFO, "%s: %s io command, offset: %llu, size: %llu, ioflags: 0x%x, cflags: 0x%llx, "
						"node-flags: 0x%x, ts: %ld.%06ld '%s'\n",
						dnet_dump_id_str(io->id), dnet_cmd_string(cmd->cmd),
						(unsigned long long)io->offset, (unsigned long long)io->size,
						io->flags, (unsigned long long)cmd->flags,
						n->flags, io_tv.tv_sec, io_tv.tv_usec, time_str);
			}

			if (n->flags & DNET_CFG_NO_CSUM)
				io->flags |= DNET_IO_FLAGS_NOCSUM;

			if (!(io->flags & DNET_IO_FLAGS_NOCACHE)) {
				err = dnet_cmd_cache_io(st, cmd, io, data + sizeof(struct dnet_io_attr));

				if (err != -ENOTSUP) {
					handled_in_cache = 1;
					break;
				}
			}

			if ((io->flags & DNET_IO_FLAGS_COMPARE_AND_SWAP) && (cmd->cmd == DNET_CMD_WRITE)) {
				err = dnet_cas_local(n, &cmd->id, io->parent, DNET_ID_SIZE);

				if (err != 0 && err != -ENOENT)
					break;
			}

			dnet_convert_io_attr(io);
		default:
			if (cmd->cmd == DNET_CMD_LOOKUP && !(cmd->flags & DNET_FLAGS_NOCACHE)) {
				err = dnet_cmd_cache_lookup(st, cmd);

				if (err != -ENOTSUP) {
					handled_in_cache = 1;
					break;
				}
			}

			/* Remove DNET_FLAGS_NEED_ACK flags for WRITE command
			   to eliminate double reply packets
			   (the first one with dnet_file_info structure,
			   the second to destroy transaction on client side) */
			if ((cmd->cmd == DNET_CMD_WRITE) || (cmd->cmd == DNET_CMD_READ)) {
				cmd->flags &= ~DNET_FLAGS_NEED_ACK;
			}
			err = n->cb->command_handler(st, n->cb->command_private, cmd, data);

			/* If there was error in WRITE command - send empty reply
			   to notify client with error code and destroy transaction */
			if (err && ((cmd->cmd == DNET_CMD_WRITE) || (cmd->cmd == DNET_CMD_READ))) {
				cmd->flags |= DNET_FLAGS_NEED_ACK;
			}

			if (!err && (cmd->cmd == DNET_CMD_WRITE)) {
				dnet_update_notify(st, cmd, data);
			}
			break;
	}

	dnet_stat_inc(st->stat, cmd->cmd, err);
	if (st->__join_state == DNET_JOIN)
		dnet_counter_inc(n, cmd->cmd, err);
	else
		dnet_counter_inc(n, cmd->cmd + __DNET_CMD_MAX, err);

	gettimeofday(&end, NULL);

<<<<<<< HEAD
	diff = (end.tv_sec - start.tv_sec) * 1000000 + (end.tv_usec - start.tv_usec);
	monitor_command_counter(n->monitor, cmd->cmd, tid, err, handled_in_cache, io ? io->size : 0, diff);
=======
	diff = DIFF(start, end);
>>>>>>> df4ca2d9
	dnet_log(n, DNET_LOG_INFO, "%s: %s: trans: %llu, cflags: 0x%llx, time: %ld usecs, err: %d.\n",
			dnet_dump_id(&cmd->id), dnet_cmd_string(cmd->cmd), tid,
			(unsigned long long)cmd->flags, diff, err);

	err = dnet_send_ack(st, cmd, err, recursive);

	if (!(cmd->flags & DNET_FLAGS_NOLOCK))
		dnet_opunlock(n, &cmd->id);

	return err;
}

int dnet_state_join_nolock(struct dnet_net_state *st)
{
	int err;
	struct dnet_node *n = st->n;
	struct dnet_net_state *base;
	struct dnet_id id;

	base = dnet_state_search_nolock(n, &n->id);
	if (!base) {
		err = -ENXIO;
		goto err_out_exit;
	}

	/* we do not care about group_id actually, since use direct send */
	memcpy(&id, &n->id, sizeof(id));

	err = dnet_send_idc(base, st, &id, 0, DNET_CMD_JOIN, 0, 1, 0);
	if (err) {
		dnet_log(n, DNET_LOG_ERROR, "%s: failed to send join request to %s.\n",
			dnet_dump_id(&id), dnet_server_convert_dnet_addr(&st->addr));
		goto err_out_put;
	}

	st->__join_state = DNET_JOIN;
	dnet_log(n, DNET_LOG_INFO, "%s: successfully joined network, group %d.\n", dnet_dump_id(&id), id.group_id);

err_out_put:
	/* this is dangerous, since base can go away and we will destroy it here,
	 * which in turn will call dnet_state_remove(), which will deadlock with n->state_lock already being held
	 *
	 * FIXME
	 */
	dnet_state_put(base);
err_out_exit:
	return err;
}

/*
int64_t dnet_get_param(struct dnet_node *n, struct dnet_id *id, enum id_params param)
{
	struct dnet_net_state *st;
	int64_t ret = 1;

	st = dnet_state_get_first(n, id);
	if (!st)
		return -ENXIO;

	switch (param) {
		case DNET_ID_PARAM_LA:
			ret = st->la;
			break;
		case DNET_ID_PARAM_FREE_SPACE:
			ret = st->free;
			break;
		default:
			break;
	}
	dnet_state_put(st);

	return ret;
}

static int dnet_compare_by_param(const void *id1, const void *id2)
{
	const struct dnet_id_param *l1 = id1;
	const struct dnet_id_param *l2 = id2;

	if (l1->param == l2->param)
		return l1->param_reserved - l2->param_reserved;

	return l1->param - l2->param;
}
*/
/* TODO: remove this function
int dnet_generate_ids_by_param(struct dnet_node *n, struct dnet_id *id, enum id_params param, struct dnet_id_param **dst)
{
	int i, err = 0, group_num = 0;
	struct dnet_id_param *ids;
	struct dnet_group *g;

	if (n->group_num) {
		pthread_mutex_lock(&n->group_lock);
		if (n->group_num) {
			group_num = n->group_num;

			ids = malloc(group_num * sizeof(struct dnet_id_param));
			if (!ids) {
				err = -ENOMEM;
				goto err_out_unlock_group;
			}
			for (i=0; i<group_num; ++i)
				ids[i].group_id = n->groups[i];
		}
err_out_unlock_group:
		pthread_mutex_unlock(&n->group_lock);
		if (err)
			goto err_out_exit;
	}

	if (!group_num) {
		int pos = 0;

		pthread_mutex_lock(&n->state_lock);
		list_for_each_entry(g, &n->group_list, group_entry)
			group_num++;

		ids = malloc(group_num * sizeof(struct dnet_id_param));
		if (!ids) {
			err = -ENOMEM;
			goto err_out_unlock_state;
		}

		list_for_each_entry(g, &n->group_list, group_entry) {
			ids[pos].group_id = g->group_id;
			pos++;
		}
err_out_unlock_state:
		pthread_mutex_unlock(&n->state_lock);
		if (err)
			goto err_out_exit;
	}

	for (i=0; i<group_num; ++i) {
		id->group_id = ids[i].group_id;
		ids[i].param = dnet_get_param(n, id, param);
	}

	qsort(ids, group_num, sizeof(struct dnet_id_param), dnet_compare_by_param);
	*dst = ids;

	for (i=0; i<group_num; ++i) {
		id->group_id = ids[i].group_id;
	}

	err = group_num;

err_out_exit:
	return err;
}
*/

int dnet_send_read_data(void *state, struct dnet_cmd *cmd, struct dnet_io_attr *io, void *data,
		int fd, uint64_t offset, int on_exit)
{
	struct dnet_net_state *st = state;
	struct dnet_node *n = st->n;
	struct dnet_cmd *c;
	struct dnet_io_attr *rio;
	int hsize = sizeof(struct dnet_cmd) + sizeof(struct dnet_io_attr);
	int err;
	long csum_time, send_time, total_time;
	struct timeval start_tv, csum_tv, send_tv;

	/*
	 * A simple hack to forbid read reply sending.
	 * It is used in local stat - we do not want to send stat data
	 * back to parental client, instead server will wrap data into
	 * proper transaction reply next to this obscure packet.
	 */
	if (io->flags & DNET_IO_FLAGS_SKIP_SENDING)
		return 0;

	gettimeofday(&start_tv, NULL);

	c = malloc(hsize);
	if (!c) {
		err = -ENOMEM;
		goto err_out_exit;
	}

	memset(c, 0, hsize);

	rio = (struct dnet_io_attr *)(c + 1);

	dnet_setup_id(&c->id, cmd->id.group_id, io->id);

	c->flags = cmd->flags & ~(DNET_FLAGS_NEED_ACK);
	if (cmd->flags & DNET_FLAGS_NEED_ACK)
		c->flags |= DNET_FLAGS_MORE;

	c->size = sizeof(struct dnet_io_attr) + io->size;
	c->trans = cmd->trans | DNET_TRANS_REPLY;
	c->cmd = DNET_CMD_READ;

	memcpy(rio, io, sizeof(struct dnet_io_attr));

	dnet_convert_cmd(c);
	dnet_convert_io_attr(rio);

	if (io->flags & DNET_IO_FLAGS_CHECKSUM) {
		if (data) {
			err = dnet_checksum_data(n, data, rio->size, rio->parent, sizeof(rio->parent));
		} else {
			err = dnet_checksum_fd(n, fd, offset, rio->size, rio->parent, sizeof(rio->parent));
		}

		if (err)
			goto err_out_free;
	}

	gettimeofday(&csum_tv, NULL);

	if (data)
		err = dnet_send_data(st, c, hsize, data, rio->size);
	else
		err = dnet_send_fd(st, c, hsize, fd, offset, rio->size, on_exit);

	gettimeofday(&send_tv, NULL);

#define DIFF(s, e) ((e).tv_sec - (s).tv_sec) * 1000000 + ((e).tv_usec - (s).tv_usec)

	csum_time = DIFF(start_tv, csum_tv);
	send_time = DIFF(csum_tv, send_tv);
	total_time = DIFF(start_tv, send_tv);

	dnet_log_raw(n, DNET_LOG_INFO, "%s: %s: reply: cflags: 0x%llx, ioflags: 0x%llx, offset: %llu, size: %llu, csum-time: %ld, send-time: %ld, total-time: %ld usecs.\n",
			dnet_dump_id(&c->id), dnet_cmd_string(c->cmd),
			(unsigned long long)cmd->flags, (unsigned long long)io->flags,
			(unsigned long long)io->offset,	(unsigned long long)io->size,
			csum_time, send_time, total_time);


err_out_free:
	free(c);
err_out_exit:
	return err;
}

static void dnet_fill_state_addr(void *state, struct dnet_addr *addr)
{
	struct dnet_net_state *st = state;
	struct dnet_node *n = st->n;

	memcpy(addr, &n->addrs[0], sizeof(struct dnet_addr));
}

static int dnet_fd_readlink(int fd, char **datap)
{
	char *dst, src[64];
	int dsize = 4096;
	int err;

	snprintf(src, sizeof(src), "/proc/self/fd/%d", fd);

	dst = malloc(dsize);
	if (!dst) {
		err = -ENOMEM;
		goto err_out_exit;
	}

	err = readlink(src, dst, dsize);
	if (err < 0)
		goto err_out_free;

	dst[err] = '\0';
	*datap = dst;

	return err + 1; /* including 0-byte */

err_out_free:
	free(dst);
err_out_exit:
	return err;
}

int dnet_send_file_info(void *state, struct dnet_cmd *cmd, int fd, uint64_t offset, int64_t size)
{
	struct dnet_node *n = dnet_get_node_from_state(state);
	struct dnet_file_info *info;
	struct dnet_addr *addr;
	int flen, err;
	char *file;
	struct stat st;

	err = dnet_fd_readlink(fd, &file);
	if (err < 0)
		goto err_out_exit;

	flen = err;

	addr = malloc(sizeof(struct dnet_addr) + sizeof(struct dnet_file_info) + flen);
	if (!addr) {
		err = -ENOMEM;
		goto err_out_free_file;
	}
	info = (struct dnet_file_info *)(addr + 1);

	dnet_fill_state_addr(state, addr);
	dnet_convert_addr(addr);

	err = fstat(fd, &st);
	if (err) {
		err = -errno;
		dnet_log(n, DNET_LOG_ERROR, "%s: file-info: %s: info-stat: %d: %s.\n",
				dnet_dump_id(&cmd->id), file, err, strerror(-err));
		goto err_out_free;
	}

	dnet_info_from_stat(info, &st);
	/* this is not valid data from raw blob file stat */
	info->mtime.tsec = 0;

	if (size >= 0)
		info->size = size;
	if (offset)
		info->offset = offset;

	if (cmd->flags & DNET_FLAGS_CHECKSUM) {
		err = dnet_checksum_fd(n, fd, info->offset, info->size, info->checksum, sizeof(info->checksum));
		if (err) {
			dnet_log(n, DNET_LOG_ERROR, "%s: file-info: %s: checksum: %d: %s.\n",
					dnet_dump_id(&cmd->id), file, err, strerror(-err));
			goto err_out_free;
		}
	}

	if (info->size == 0) {
		err = -EINVAL;
		dnet_log(n, DNET_LOG_NOTICE, "%s: EBLOB: %s: info-stat: ZERO-FILE-SIZE, fd: %d.\n",
				dnet_dump_id(&cmd->id), file, fd);
		goto err_out_free;
	}

	info->flen = flen;
	memcpy(info + 1, file, flen);

	dnet_convert_file_info(info);

	err = dnet_send_reply(state, cmd, addr, sizeof(struct dnet_addr) + sizeof(struct dnet_file_info) + flen, 0);

err_out_free:
	free(addr);
err_out_free_file:
	free(file);
err_out_exit:
	return err;
}

/*
 * @offset should be set not to offset within given record,
 * but offset within file descriptor
 */
int dnet_send_file_info_ts(void *state, struct dnet_cmd *cmd, int fd,
		uint64_t offset, int64_t size, struct dnet_time *timestamp)
{
	struct dnet_net_state *st = state;
	struct dnet_file_info *info;
	struct dnet_addr *a;
	size_t a_size = 0;
	int err, flen;
	char *file;

	/* Sanity */
	if (state == NULL || cmd == NULL || timestamp == NULL)
		return -EINVAL;
	if (size < 0 || fd < 0)
		return -EINVAL;

	flen = dnet_fd_readlink(fd, &file);
	if (flen < 0) {
		err = flen;
		goto err_out_exit;
	}

	a_size = sizeof(struct dnet_addr) + sizeof(struct dnet_file_info) + flen;
	a = calloc(1, a_size);
	if (a == NULL) {
		err = -ENOMEM;
		goto err_out_free_file;
	}

	info = (struct dnet_file_info *)(a + 1);

	dnet_fill_state_addr(state, a);
	dnet_convert_addr(a);

	info->offset = offset;
	info->size = size;
	info->mtime = *timestamp;
	info->flen = flen;
	memcpy(info + 1, file, flen);

	if (cmd->flags & DNET_FLAGS_CHECKSUM)
		dnet_checksum_fd(st->n, fd, info->offset,
				info->size, info->checksum, sizeof(info->checksum));

	dnet_convert_file_info(info);
	err = dnet_send_reply(state, cmd, a, a_size, 0);
	free(a);

err_out_free_file:
	free(file);
err_out_exit:
	return err;
}

int dnet_send_file_info_without_fd(void *state, struct dnet_cmd *cmd, const void *data, int64_t size)
{
	return dnet_send_file_info_ts_without_fd(state, cmd, data, size, NULL);
}

int dnet_send_file_info_ts_without_fd(void *state, struct dnet_cmd *cmd, const void *data, int64_t size, struct dnet_time *timestamp)
{
	struct dnet_net_state *st = state;
	struct dnet_file_info *info;
	struct dnet_addr *a;
	const size_t a_size = sizeof(struct dnet_addr) + sizeof(struct dnet_file_info) + 1;

	a = alloca(a_size);
	memset(a, 0, a_size);

	info = (struct dnet_file_info *)(a + 1);

	dnet_fill_state_addr(state, a);
	dnet_convert_addr(a);

	if (size >= 0)
		info->size = size;

	if (cmd->flags & DNET_FLAGS_CHECKSUM)
		dnet_checksum_data(st->n, data, size, info->checksum, sizeof(info->checksum));

	if (timestamp)
		info->mtime = *timestamp;

	dnet_convert_file_info(info);
	return dnet_send_reply(state, cmd, a, a_size, 0);
}

int dnet_checksum_data(struct dnet_node *n, const void *data, uint64_t size, unsigned char *csum, int csize)
{
	return dnet_transform_node(n, data, size, csum, csize);
}

int dnet_checksum_file(struct dnet_node *n, const char *file, uint64_t offset, uint64_t size, void *csum, int csize)
{
	int fd, err;

	err = open(file, O_RDONLY);

	if (err < 0) {
		err = -errno;
		dnet_log_err(n, "failed to open to be csummed file '%s'", file);
		goto err_out_exit;
	}
	fd = err;
	err = dnet_checksum_fd(n, fd, offset, size, csum, csize);
	close(fd);

err_out_exit:
	return err;
}

int dnet_checksum_fd(struct dnet_node *n, int fd, uint64_t offset, uint64_t size, void *csum, int csize)
{
	int err;
	struct dnet_map_fd m;

	if (!size) {
		struct stat st;

		err = fstat(fd, &st);
		if (err < 0) {
			err = -errno;
			dnet_log_err(n, "CSUM: fd: %d", fd);
			goto err_out_exit;
		}

		size = st.st_size;
	}

	m.fd = fd;
	m.size = size;
	m.offset = offset;

	err = dnet_data_map(&m);
	if (err)
		goto err_out_exit;

	err = dnet_checksum_data(n, m.data, size, csum, csize);
	dnet_data_unmap(&m);

err_out_exit:
	return err;
}<|MERGE_RESOLUTION|>--- conflicted
+++ resolved
@@ -12,7 +12,7 @@
  * but WITHOUT ANY WARRANTY; without even the implied warranty of
  * MERCHANTABILITY or FITNESS FOR A PARTICULAR PURPOSE.  See the
  * GNU Lesser General Public License for more details.
- * 
+ *
  * You should have received a copy of the GNU Lesser General Public License
  * along with Elliptics.  If not, see <http://www.gnu.org/licenses/>.
  */
@@ -1240,12 +1240,8 @@
 
 	gettimeofday(&end, NULL);
 
-<<<<<<< HEAD
-	diff = (end.tv_sec - start.tv_sec) * 1000000 + (end.tv_usec - start.tv_usec);
+	diff = DIFF(start, end);
 	monitor_command_counter(n->monitor, cmd->cmd, tid, err, handled_in_cache, io ? io->size : 0, diff);
-=======
-	diff = DIFF(start, end);
->>>>>>> df4ca2d9
 	dnet_log(n, DNET_LOG_INFO, "%s: %s: trans: %llu, cflags: 0x%llx, time: %ld usecs, err: %d.\n",
 			dnet_dump_id(&cmd->id), dnet_cmd_string(cmd->cmd), tid,
 			(unsigned long long)cmd->flags, diff, err);
