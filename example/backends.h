--- conflicted
+++ resolved
@@ -20,12 +20,9 @@
 extern "C" {
 #endif
 
+#include <errno.h>
+#include <inttypes.h>
 #include <strings.h>
-<<<<<<< HEAD
-#include <inttypes.h>
-=======
-#include <errno.h>
->>>>>>> 96d73878
 
 #include "elliptics/core.h"
 #include "elliptics/packet.h"
