/*
 * 2008+ Copyright (c) Evgeniy Polyakov <zbr@ioremap.net>
 * All rights reserved.
 *
 * This program is free software; you can redistribute it and/or modify
 * it under the terms of the GNU General Public License as published by
 * the Free Software Foundation; either version 2 of the License, or
 * (at your option) any later version.
 *
 * This program is distributed in the hope that it will be useful,
 * but WITHOUT ANY WARRANTY; without even the implied warranty of
 * MERCHANTABILITY or FITNESS FOR A PARTICULAR PURPOSE.  See the
 * GNU General Public License for more details.
 */

#include <sys/types.h>
#include <sys/stat.h>
#include <sys/socket.h>
#include <sys/time.h>
#include <sys/syscall.h>

#include <ctype.h>
#include <fcntl.h>
#include <errno.h>
#include <malloc.h>
#include <signal.h>
#include <stdarg.h>
#include <stdio.h>
#include <stdlib.h>
#include <string.h>
#include <syslog.h>
#include <time.h>
#include <unistd.h>

#include "elliptics/packet.h"
#include "elliptics/interface.h"
#include "elliptics/backends.h"

#include "../library/elliptics.h"

#include "common.h"

#ifndef __unused
#define __unused	__attribute__ ((unused))
#endif

/*
 * Config parser is single-threaded.
 * No locks and simultaneous access from different threads.
 */

#define DNET_CONF_COMMENT	'#'
#define DNET_CONF_DELIMITER	'='

extern __thread uint32_t trace_id;

static char *dnet_skip_line(char *line)
{
	int len = strlen(line), i;

	for (i=0; i<len; ++i) {
		if (line[i] == DNET_CONF_COMMENT)
			return NULL;
		if (isspace(line[i]))
			continue;

		return &line[i];
	}

	return NULL;
}

static struct dnet_config_data *dnet_cur_cfg_data;

static int dnet_simple_set(struct dnet_config_backend *b __unused, char *key, char *str)
{
	unsigned long value = strtoul(str, NULL, 0);

	if (!strcmp(key, "log_level"))
		dnet_cur_cfg_data->backend_logger.log_level = value;
	else if (!strcmp(key, "wait_timeout"))
		dnet_cur_cfg_data->cfg_state.wait_timeout = value;
	else if (!strcmp(key, "check_timeout"))
		dnet_cur_cfg_data->cfg_state.check_timeout = value;
	else if (!strcmp(key, "cache_sync_timeout"))
		dnet_cur_cfg_data->cfg_state.cache_sync_timeout = value;
	else if (!strcmp(key, "stall_count"))
		dnet_cur_cfg_data->cfg_state.stall_count = value;
	else if (!strcmp(key, "join"))
		dnet_cur_cfg_data->cfg_state.flags |= value ? DNET_CFG_JOIN_NETWORK : 0;
	else if (!strcmp(key, "flags"))
		dnet_cur_cfg_data->cfg_state.flags |= (value & ~DNET_CFG_JOIN_NETWORK);
	else if (!strcmp(key, "daemon"))
		dnet_cur_cfg_data->daemon_mode = value;
	else if (!strcmp(key, "io_thread_num"))
		dnet_cur_cfg_data->cfg_state.io_thread_num = value;
	else if (!strcmp(key, "nonblocking_io_thread_num"))
		dnet_cur_cfg_data->cfg_state.nonblocking_io_thread_num = value;
	else if (!strcmp(key, "net_thread_num"))
		dnet_cur_cfg_data->cfg_state.net_thread_num = value;
	else if (!strcmp(key, "bg_ionice_class"))
		dnet_cur_cfg_data->cfg_state.bg_ionice_class = value;
	else if (!strcmp(key, "bg_ionice_prio"))
		dnet_cur_cfg_data->cfg_state.bg_ionice_prio = value;
	else if (!strcmp(key, "removal_delay"))
		dnet_cur_cfg_data->cfg_state.removal_delay = value;
	else if (!strcmp(key, "server_net_prio"))
		dnet_cur_cfg_data->cfg_state.server_prio = value;
	else if (!strcmp(key, "client_net_prio"))
		dnet_cur_cfg_data->cfg_state.client_prio = value;
	else if (!strcmp(key, "indexes_shard_count"))
		dnet_cur_cfg_data->cfg_state.indexes_shard_count = value;
	else
		return -1;

	return 0;
}

static int dnet_set_group(struct dnet_config_backend *b __unused, char *key __unused, char *value)
{
	dnet_cur_cfg_data->cfg_state.group_id = strtoul(value, NULL, 0);
	return 0;
}

struct dnet_addr_wrap {
	struct dnet_addr	addr;
	int			addr_group;
};

static int dnet_addr_wrap_compare(const void *a1, const void *a2)
{
	const struct dnet_addr_wrap *w1 = a1;
	const struct dnet_addr_wrap *w2 = a2;

	return w1->addr_group - w2->addr_group;
}

static int dnet_set_addr(struct dnet_config_backend *b __unused, char *key __unused, char *value)
{
	struct dnet_addr_wrap *wrap = NULL;
	int wrap_num = 0;
	struct dnet_addr addr;
	int err = -EINVAL, i;

	while (value) {
		char *ptr, *addr_group_ptr, *delim_ptr;
		int addr_group = -1;

		while (value && *value) {
			if (isalnum(*value))
				break;

			value++;
		}

		if (!value || !*value)
			break;

		ptr = strchr(value, ' ');
		if (ptr)
			*ptr++ = '\0';

		delim_ptr = strrchr(value, DNET_CONF_ADDR_DELIM);
		if (!delim_ptr)
			break;

		addr_group_ptr = strrchr(value, '-');
		if (addr_group_ptr && addr_group_ptr > delim_ptr) {
			*addr_group_ptr++ = '\0';

			addr_group = atoi(addr_group_ptr);
		}

		err = dnet_parse_addr(value, &dnet_cur_cfg_data->cfg_state.port, &dnet_cur_cfg_data->cfg_state.family);
		if (!err) {
			addr.addr_len = sizeof(addr.addr);
			addr.family = dnet_cur_cfg_data->cfg_state.family;
			err = dnet_fill_addr(&addr, value, dnet_cur_cfg_data->cfg_state.port, SOCK_STREAM, IPPROTO_TCP);
			if (err) {
				dnet_backend_log(DNET_LOG_ERROR, "backend: %s: could not parse addr: %s [%d]\n", value, strerror(-err), err);
			} else {
				dnet_backend_log(DNET_LOG_INFO, "backend: parsed addr: %s, addr-group: %d\n",
						dnet_server_convert_dnet_addr(&addr), addr_group);

				wrap = realloc(wrap, (wrap_num + 1) * sizeof(struct dnet_addr_wrap));
				if (!wrap) {
					err = -ENOMEM;
					goto err_out_exit;
				}

				wrap[wrap_num].addr = addr;
				wrap[wrap_num].addr_group = addr_group;
				wrap_num++;
			}

			if (addr_group == -1)
				break;
		}

		value = ptr;
	}

	if (wrap_num) {
		qsort(wrap, wrap_num, sizeof(struct dnet_addr_wrap), dnet_addr_wrap_compare);

		dnet_cur_cfg_data->cfg_addrs = malloc(sizeof(struct dnet_addr) * wrap_num);
		if (!dnet_cur_cfg_data->cfg_addrs) {
			err = -ENOMEM;
			goto err_out_free;
		}

		for (i = 0; i < wrap_num; ++i)
			dnet_cur_cfg_data->cfg_addrs[i] = wrap[i].addr;
		dnet_cur_cfg_data->cfg_addr_num = wrap_num;

		err = 0;
	}

err_out_free:
	free(wrap);
err_out_exit:
	return err;
}

static int dnet_set_remote_addrs(struct dnet_config_backend *b __unused, char *key __unused, char *value)
{
	dnet_cur_cfg_data->cfg_remotes = strdup(value);
	if (!dnet_cur_cfg_data->cfg_remotes)
		return -ENOMEM;

	return 0;
}

static int dnet_set_srw(struct dnet_config_backend *b __unused, char *key, char *value)
{
	char **ptr = NULL;

	if (!strcmp(key, "srw_config"))
		ptr = &dnet_cur_cfg_data->cfg_state.srw.config;

	if (ptr) {
		free(*ptr);
		*ptr = strdup(value);
		if (!*ptr)
			return -ENOMEM;
	}

	return 0;
}

static int dnet_set_malloc_options(struct dnet_config_backend *b __unused, char *key __unused, char *value)
{
	int err, thr = atoi(value);

	err = mallopt(M_MMAP_THRESHOLD, thr);
	if (err < 0) {
		dnet_backend_log(DNET_LOG_ERROR, "Failed to set mmap threshold to %d: %s\n", thr, strerror(errno));
		return err;
	}

	dnet_backend_log(DNET_LOG_INFO, "Set mmap threshold to %d.\n", thr);
	return 0;
}

static int dnet_set_auth_cookie(struct dnet_config_backend *b __unused, char *key __unused, char *value)
{
	snprintf(dnet_cur_cfg_data->cfg_state.cookie, DNET_AUTH_COOKIE_SIZE, "%s", value);
	return 0;
}

static int dnet_set_backend(struct dnet_config_backend *b, char *key __unused, char *value);

static int dnet_node_set_log_impl(struct dnet_config_data *data, char *value)
{
	char *tmp;

	tmp = strdup(value);
	if (!tmp)
		return -ENOMEM;

	if (data->logger_value)
		free(data->logger_value);

	data->logger_value = tmp;

	if (!strcmp(data->logger_value, "syslog")) {
		openlog("elliptics", 0, LOG_USER);

		data->backend_logger.log_private = NULL;
		data->backend_logger.log = dnet_syslog;
	} else {
		FILE *log, *old = data->backend_logger.log_private;
		int err;

		log = fopen(data->logger_value, "a");
		if (!log) {
			err = -errno;
			fprintf(stderr, "cnf: failed to open log file '%s': %s\n", data->logger_value, strerror(errno));
			return err;
		}

		data->backend_logger.log_private = log;
		data->backend_logger.log = dnet_common_log;

<<<<<<< HEAD
		dnet_common_log(log, -1, "Reopened log file\n");

		if (old) {
			dnet_common_log(old, -1, "Reopened log file\n");
=======
		dnet_common_log(log, 0xff, "Reopened log file\n");

		if (old) {
			dnet_common_log(old, 0xff, "Reopened log file\n");
>>>>>>> dbad4f0f
			fclose(old);
		}
	}

	data->cfg_state.log = &data->backend_logger;
	return 0;
}

int dnet_node_reset_log(struct dnet_node *n)
{
	return dnet_node_set_log_impl(n->config_data, n->config_data->logger_value);
}
	
static int dnet_set_log(struct dnet_config_backend *b __unused, char *key __unused, char *value)
{
	return dnet_node_set_log_impl(dnet_cur_cfg_data, value);
}

static int dnet_set_history_env(struct dnet_config_backend *b __unused, char *key __unused, char *value)
{
	snprintf(dnet_cur_cfg_data->cfg_state.history_env, sizeof(dnet_cur_cfg_data->cfg_state.history_env), "%s", value);
	return 0;
}

static int dnet_set_cache_size(struct dnet_config_backend *b __unused, char *key __unused, char *value)
{
	dnet_cur_cfg_data->cfg_state.cache_size = strtoull(value, NULL, 0);
	return 0;
}

static struct dnet_config_entry dnet_cfg_entries[] = {
	{"mallopt_mmap_threshold", dnet_set_malloc_options},
	{"log_level", dnet_simple_set},
	{"wait_timeout", dnet_simple_set},
	{"check_timeout", dnet_simple_set},
	{"cache_sync_timeout", dnet_simple_set},
	{"stall_count", dnet_simple_set},
	{"group", dnet_set_group},
	{"addr", dnet_set_addr},
	{"remote", dnet_set_remote_addrs},
	{"join", dnet_simple_set},
	{"flags", dnet_simple_set},
	{"backend", dnet_set_backend},
	{"daemon", dnet_simple_set},
	{"log", dnet_set_log},
	{"history", dnet_set_history_env},
	{"io_thread_num", dnet_simple_set},
	{"nonblocking_io_thread_num", dnet_simple_set},
	{"net_thread_num", dnet_simple_set},
	{"bg_ionice_class", dnet_simple_set},
	{"bg_ionice_prio", dnet_simple_set},
	{"removal_delay", dnet_simple_set},
	{"auth_cookie", dnet_set_auth_cookie},
	{"server_net_prio", dnet_simple_set},
	{"client_net_prio", dnet_simple_set},
	{"srw_config", dnet_set_srw},
	{"cache_size", dnet_set_cache_size},
	{"indexes_shard_count", dnet_simple_set},
};

static int dnet_set_backend(struct dnet_config_backend *current_backend __unused, char *key __unused, char *value)
{
	struct dnet_config_backend *b;
	int i;

	for (i=0; i<dnet_cur_cfg_data->cfg_backend_num; ++i) {
		b = &dnet_cur_cfg_data->cfg_backend[i];

		if (!strcmp(value, b->name)) {
			if (b->size) {
				b->data = malloc(b->size);
				if (!b->data)
					return -ENOMEM;
				memset(b->data, 0, b->size);
			}

			b->log = dnet_cur_cfg_data->cfg_state.log;

			dnet_cur_cfg_data->cfg_entries = b->ent;
			dnet_cur_cfg_data->cfg_size = b->num;
			dnet_cur_cfg_data->cfg_current_backend = b;

			return 0;
		}
	}

	return -ENOENT;
}

int dnet_backend_register(struct dnet_config_backend *b)
{
	dnet_cur_cfg_data->cfg_backend = realloc(dnet_cur_cfg_data->cfg_backend, (dnet_cur_cfg_data->cfg_backend_num + 1) * sizeof(struct dnet_config_backend));
	if (!dnet_cur_cfg_data->cfg_backend)
		return -ENOMEM;

	memcpy(&dnet_cur_cfg_data->cfg_backend[dnet_cur_cfg_data->cfg_backend_num], b, sizeof(struct dnet_config_backend));
	dnet_cur_cfg_data->cfg_backend_num++;

	return 0;
}

struct dnet_node *dnet_parse_config(const char *file, int mon)
{
	FILE *f;
	int buf_size = 1024 * 1024;
	char *buf, *ptr, *value, *key;
	int err, i, len;
	int line_num = 0;
	struct dnet_node *n;

	sigset_t sig;
	sigfillset(&sig);
	pthread_sigmask(SIG_BLOCK, &sig, NULL);
	sigprocmask(SIG_BLOCK, &sig, NULL);

	dnet_cur_cfg_data = malloc(sizeof(struct dnet_config_data));
	if (!dnet_cur_cfg_data) {
		err = -ENOMEM;
		goto err_out_exit;
	}

	memset(dnet_cur_cfg_data, 0, sizeof(struct dnet_config_data));
	dnet_cur_cfg_data->cfg_entries = dnet_cfg_entries;
	dnet_cur_cfg_data->cfg_size = ARRAY_SIZE(dnet_cfg_entries);

	f = fopen(file, "r");
	if (!f) {
		err = -errno;
		fprintf(stderr, "cnf: failed to open config file '%s': %s.\n", file, strerror(errno));
		goto err_out_free_data;
	}

	buf = malloc(buf_size);
	if (!buf) {
		err = -ENOMEM;
		goto err_out_close;
	}

	dnet_cur_cfg_data->backend_logger.log_level = DNET_LOG_DEBUG;
	dnet_cur_cfg_data->backend_logger.log = dnet_common_log;
	dnet_cur_cfg_data->cfg_state.log = &dnet_cur_cfg_data->backend_logger;

	err = dnet_file_backend_init();
	if (err)
		goto err_out_free_buf;

#ifdef HAVE_MODULE_BACKEND_SUPPORT
	err = dnet_module_backend_init();
#endif
	if (err)
		goto err_out_file_exit;
 
	err = dnet_eblob_backend_init();
	if (err)
		goto err_out_module_exit;

	while (1) {
		ptr = fgets(buf, buf_size, f);
		if (!ptr) {
			if (feof(f))
				break;

			err = -errno;
			dnet_backend_log(DNET_LOG_ERROR, "cnf: failed to read config file '%s': %s.\n", file, strerror(errno));
			goto err_out_free;
		}

		line_num++;

		ptr = dnet_skip_line(ptr);
		if (!ptr)
			continue;

		len = strlen(ptr);

		if (len > 1) {
			if (ptr[len - 1] == '\r' || ptr[len - 1] == '\n') {
				ptr[len - 1] = '\0';
				len--;
			}
		}

		if (len > 2) {
			if (ptr[len - 2] == '\r' || ptr[len - 2] == '\n') {
				ptr[len - 2] = '\0';
				len--;
			}
		}

		key = value = NULL;
		err = 0;
		for (i=0; i<len; ++i) {
			if (isspace(ptr[i])) {
				if (key)
					ptr[i] = '\0';
				continue;
			}

			if (!key) {
				key = ptr + i;
				continue;
			}

			if (!value) {
				if (ptr[i] == DNET_CONF_DELIMITER) {
					value = ptr;
					ptr[i] = '\0';
					continue;
				}
				
				if (ptr[i] ==  DNET_CONF_COMMENT) {
					key = value = NULL;
					break;
				}

				continue;
			} else {
				value = ptr + i;
				break;
			}

			key = value = NULL;
			err = -EINVAL;
			fprintf(stderr, "cnf: error in line %d: %s.\n", line_num, ptr);
			goto err_out_free;
		}

		if (err)
			goto err_out_free;
		if (!key || !value)
			continue;

		for (i=0; i<dnet_cur_cfg_data->cfg_size; ++i) {
			if (!strcmp(key, dnet_cur_cfg_data->cfg_entries[i].key)) {
				err = dnet_cur_cfg_data->cfg_entries[i].callback(dnet_cur_cfg_data->cfg_current_backend, key, value);
				dnet_backend_log(DNET_LOG_INFO, "backend: %s, key: %s, value: %s, err: %d\n",
						(dnet_cur_cfg_data->cfg_current_backend) ? dnet_cur_cfg_data->cfg_current_backend->name : "root level",
						ptr, value, err);
				if (err)
					goto err_out_free;

				break;
			}
		}
	}

	if (!dnet_cur_cfg_data->cfg_current_backend) {
		err = -EINVAL;
		goto err_out_free;
	}

	if (dnet_cur_cfg_data->daemon_mode && !mon)
		dnet_background();

	err = dnet_cur_cfg_data->cfg_current_backend->init(dnet_cur_cfg_data->cfg_current_backend, &dnet_cur_cfg_data->cfg_state);
	if (err)
		goto err_out_free;

	fclose(f);
	f = NULL;

	if (!dnet_cur_cfg_data->cfg_addr_num) {
		dnet_backend_log(DNET_LOG_ERROR, "No local address specified, exiting.\n");
		goto err_out_free;
	}

	n = dnet_server_node_create(dnet_cur_cfg_data, &dnet_cur_cfg_data->cfg_state, dnet_cur_cfg_data->cfg_addrs, dnet_cur_cfg_data->cfg_addr_num);
	if (!n) {
		/* backend cleanup is already called */
		goto err_out_free;
	}

	err = dnet_common_add_remote_addr(n, dnet_cur_cfg_data->cfg_remotes);
	if (err)
		goto err_out_node_destroy;

	free(buf);

	return n;

err_out_node_destroy:
	// dnet_cur_cfg_data will be destroyed by dnet_server_node_destroy
	dnet_cur_cfg_data = NULL;
	dnet_server_node_destroy(n);
err_out_free:
	if (dnet_cur_cfg_data)
		free(dnet_cur_cfg_data->cfg_remotes);

//err_out_eblob_exit:
	dnet_eblob_backend_exit();
err_out_module_exit:
#ifdef HAVE_MODULE_BACKEND_SUPPORT
	dnet_module_backend_exit();
#endif
err_out_file_exit:
	dnet_file_backend_exit();
err_out_free_buf:
	free(buf);
err_out_close:
	if (f)
		fclose(f);
err_out_free_data:
	free(dnet_cur_cfg_data);
err_out_exit:
	dnet_cur_cfg_data = NULL;
	return NULL;
}

int dnet_backend_check_log_level(int level)
{
	struct dnet_log *l = dnet_cur_cfg_data->cfg_state.log;

	return (l->log && (l->log_level >= level));
}

void dnet_backend_log_raw(int level, const char *format, ...)
{
	va_list args;
	char buf[1024];
	struct dnet_log *l = dnet_cur_cfg_data->cfg_state.log;
	int buflen = sizeof(buf);

	if (!dnet_backend_check_log_level(level))
		return;

	va_start(args, format);
	vsnprintf(buf, buflen, format, args);
	buf[buflen-1] = '\0';
	l->log(l->log_private, level, buf);
	va_end(args);
}<|MERGE_RESOLUTION|>--- conflicted
+++ resolved
@@ -302,17 +302,10 @@
 		data->backend_logger.log_private = log;
 		data->backend_logger.log = dnet_common_log;
 
-<<<<<<< HEAD
 		dnet_common_log(log, -1, "Reopened log file\n");
 
 		if (old) {
 			dnet_common_log(old, -1, "Reopened log file\n");
-=======
-		dnet_common_log(log, 0xff, "Reopened log file\n");
-
-		if (old) {
-			dnet_common_log(old, 0xff, "Reopened log file\n");
->>>>>>> dbad4f0f
 			fclose(old);
 		}
 	}
@@ -325,7 +318,7 @@
 {
 	return dnet_node_set_log_impl(n->config_data, n->config_data->logger_value);
 }
-	
+
 static int dnet_set_log(struct dnet_config_backend *b __unused, char *key __unused, char *value)
 {
 	return dnet_node_set_log_impl(dnet_cur_cfg_data, value);
@@ -464,7 +457,7 @@
 #endif
 	if (err)
 		goto err_out_file_exit;
- 
+
 	err = dnet_eblob_backend_init();
 	if (err)
 		goto err_out_module_exit;
@@ -522,7 +515,7 @@
 					ptr[i] = '\0';
 					continue;
 				}
-				
+
 				if (ptr[i] ==  DNET_CONF_COMMENT) {
 					key = value = NULL;
 					break;
@@ -630,13 +623,12 @@
 
 void dnet_backend_log_raw(int level, const char *format, ...)
 {
+	if (!dnet_backend_check_log_level(level) && !(trace_id & DNET_TRACE_BIT))
+		return;
 	va_list args;
 	char buf[1024];
 	struct dnet_log *l = dnet_cur_cfg_data->cfg_state.log;
 	int buflen = sizeof(buf);
-
-	if (!dnet_backend_check_log_level(level))
-		return;
 
 	va_start(args, format);
 	vsnprintf(buf, buflen, format, args);
