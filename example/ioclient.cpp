/*
 * 2008+ Copyright (c) Evgeniy Polyakov <zbr@ioremap.net>
 * All rights reserved.
 *
 * This program is free software; you can redistribute it and/or modify
 * it under the terms of the GNU General Public License as published by
 * the Free Software Foundation; either version 2 of the License, or
 * (at your option) any later version.
 *
 * This program is distributed in the hope that it will be useful,
 * but WITHOUT ANY WARRANTY; without even the implied warranty of
 * MERCHANTABILITY or FITNESS FOR A PARTICULAR PURPOSE.  See the
 * GNU General Public License for more details.
 */

#include <sys/types.h>
#include <sys/stat.h>
#include <sys/socket.h>
#include <sys/time.h>
#include <sys/syscall.h>

#include <ctype.h>
#include <fcntl.h>
#include <errno.h>
#include <unistd.h>
#include <signal.h>
#include <stdio.h>
#include <stdlib.h>
#include <string.h>
#include <time.h>
#include <iostream>

#include <netinet/in.h>

#include "elliptics/cppdef.h"
#include "elliptics/backends.h"

#include "common.h"

using namespace ioremap::elliptics;

#ifndef __unused
#define __unused	__attribute__ ((unused))
#endif

static void dnet_usage(char *p)
{
	fprintf(stderr, "Usage: %s\n"
			" -r addr:port:family  - adds a route to the given node\n"
			" -W file              - write given file to the network storage\n"
			" -s                   - request IO counter stats from node\n"
			" -z                   - request VFS IO stats from node\n"
			" -a                   - request stats from all connected nodes\n"
			" -U status            - update server status: 1 - elliptics exits, 2 - goes RO\n"
			" -R file              - read given file from the network into the local storage\n"
			" -I id                - transaction id (used to read data)\n"
			" -g groups            - group IDs to connect\n"
			" -c cmd-event         - execute event on a remote node\n"
			" -k src-key           - use this src_key with exec\n"
			" -L file              - lookup a storage which hosts given file\n"
			" -l log               - log file. Default: disabled\n"
			" -w timeout           - wait timeout in seconds used to wait for content sync.\n"
			" ...                  - parameters can be repeated multiple times\n"
			"                        each time they correspond to the last added node\n"
			" -m level             - log level\n"
			" -M level             - set new log level\n"
			" -F flags             - change node flags (see @cfg->flags comments in include/elliptics/interface.h)\n"
			" -O offset            - read/write offset in the file\n"
			" -S size              - read/write transaction size\n"
			" -u file              - unlink file\n"
			" -N namespace         - use this namespace for operations\n"
			" -D object            - read latest data for given object, if -I id is specified, this field is unused\n"
			" -C flags             - command flags\n"
			" -d request_string    - defragmentation request: 'start' - start defragmentation, 'status' - request current status\n"
			" -i flags             - IO flags (see DNET_IO_FLAGS_* in include/elliptics/packet.h\n"
			" -H                   - do not hash id, use it as is\n"
			, p);
}

static key create_id(unsigned char *id, const char *file_name)
{
	if (id) {
		struct dnet_id raw;

		dnet_setup_id(&raw, 0, id);

		return raw;
	} else {
		return key(file_name);
	}
}

int main(int argc, char *argv[])
{
	int ch, err;
	int io_counter_stat = 0, vfs_stat = 0, single_node_stat = 1;
	struct dnet_node_status node_status;
	int update_status = 0;
	struct dnet_config cfg;
	char *remote_addr = NULL;
	int port = -1;
	int family = -1;
	int remote_flags = 0;
	const char *logfile = "/dev/stderr", *readf = NULL, *writef = NULL, *cmd = NULL, *lookup = NULL;
	const char *read_data = NULL;
	char *removef = NULL;
	unsigned char trans_id[DNET_ID_SIZE], *id = NULL;
	uint64_t offset, size;
	std::vector<int> groups;
	uint64_t cflags = 0;
	uint64_t ioflags = 0;
	char *defrag = NULL;
	sigset_t mask;
	char *ns = NULL;
	int nsize = 0;
	std::string as_is_key;
	int exec_src_key = -1;

	memset(&node_status, 0, sizeof(struct dnet_node_status));
	memset(&cfg, 0, sizeof(struct dnet_config));

	cfg.indexes_shard_count = 10;

	node_status.nflags = -1;
	node_status.status_flags = -1;
	node_status.log_level = ~0U;

	size = offset = 0;

	cfg.wait_timeout = 60;
	int log_level = DNET_LOG_ERROR;

	while ((ch = getopt(argc, argv, "i:d:C:A:F:M:N:g:u:O:S:m:zsU:aL:w:l:c:k:I:r:W:R:D:hH")) != -1) {
		switch (ch) {
			case 'i':
				ioflags = strtoull(optarg, NULL, 0);
				break;
			case 'd':
				defrag = optarg;
				break;
			case 'C':
				cflags = strtoull(optarg, NULL, 0);
				break;
			case 'F':
				node_status.nflags = strtol(optarg, NULL, 0);
				update_status = 1;
				break;
			case 'M':
				node_status.log_level = atoi(optarg);
				update_status = 1;
				break;
			case 'N':
				ns = optarg;
				nsize = strlen(optarg);
				break;
			case 'u':
				removef = optarg;
				break;
			case 'O':
				offset = strtoull(optarg, NULL, 0);
				break;
			case 'S':
				size = strtoull(optarg, NULL, 0);
				break;
			case 'm':
				log_level = atoi(optarg);
				break;
			case 's':
				io_counter_stat = 1;
				break;
			case 'U':
				node_status.status_flags = strtol(optarg, NULL, 0);
				update_status = 1;
				break;
			case 'z':
				vfs_stat = 1;
				break;
			case 'a':
				single_node_stat = 0;
				break;
			case 'L':
				lookup = optarg;
				break;
			case 'w':
				cfg.check_timeout = cfg.wait_timeout = atoi(optarg);
				break;
			case 'l':
				logfile = optarg;
				break;
			case 'c':
				cmd = optarg;
				break;
			case 'k':
				exec_src_key = atoi(optarg);
				break;
			case 'I':
				err = dnet_parse_numeric_id(optarg, trans_id);
				if (err)
					return err;
				id = trans_id;
				break;
			case 'g': {
				int *groups_tmp = NULL, group_num = 0;
				group_num = dnet_parse_groups(optarg, &groups_tmp);
				if (group_num <= 0)
					return -1;
				groups.assign(groups_tmp, groups_tmp + group_num);
				free(groups_tmp);
				break;
			}
			case 'r':
				err = dnet_parse_addr(optarg, &port, &family);
				if (err)
					return err;
				remote_addr = optarg;
				break;
			case 'W':
				writef = optarg;
				break;
			case 'R':
				readf = optarg;
				break;
			case 'D':
				read_data = optarg;
				break;
			case 'H':
				as_is_key=read_data;
				id=(unsigned char*)(as_is_key.c_str());
				break;
			case 'h':
			default:
				dnet_usage(argv[0]);
				return -1;
		}
	}

	try {
		file_logger log(logfile, log_level);

		node n(log, cfg);
		session s(n);

		s.set_cflags(cflags);
		s.set_ioflags(ioflags);

		sigemptyset(&mask);
		sigaddset(&mask, SIGTERM);
		sigaddset(&mask, SIGINT);
		sigaddset(&mask, SIGHUP);
		sigaddset(&mask, SIGCHLD);
		pthread_sigmask(SIG_UNBLOCK, &mask, NULL);
		sigprocmask(SIG_UNBLOCK, &mask, NULL);

		if (!remote_addr) {
			fprintf(stderr, "You must specify remote address\n");
			return -EINVAL;
		}

		/*
		 * Only request stats or start defrag on the single node
		 */
		if (single_node_stat && (vfs_stat || io_counter_stat || defrag))
			remote_flags = DNET_CFG_NO_ROUTE_LIST;

		err = dnet_add_state(n.get_native(), remote_addr, port, family, remote_flags);
		if (err)
			return err;

		s.set_groups(groups);
		s.set_namespace(ns, nsize);

		if (defrag) {
			struct dnet_defrag_ctl ctl;

			memset(&ctl, 0, sizeof(struct dnet_defrag_ctl));

			if (!strcmp(defrag, "status"))
				ctl.flags = DNET_DEFRAG_FLAGS_STATUS;

			err = dnet_start_defrag(s.get_native(), &ctl);

			std::string str_status("Ok");

			if (err < 0) {
				str_status = strerror(-err);
			} else {
				if (!strcmp(defrag, "status")) {
					if (err > 0)
						str_status = "defragmentation is in progress";
					else
						str_status = "defragmentation is not running";
				} else {
					if (err == 0)
						str_status = "started successfully";
					else if (err > 0)
						str_status = "unknown positive status";
				}
			}

			fprintf(stdout, "DEFRAG: %s: %s [%d]\n", defrag, str_status.c_str(), err);
			return err;
		}

		if (writef)
			s.write_file(create_id(id, writef), writef, offset, offset, size);

		if (readf)
			s.read_file(create_id(id, readf), readf, offset, size);

		if (read_data) {
			sync_read_result result = s.read_latest(create_id(id, read_data), offset, size);

			data_pointer file = result[0].file();

			while (!file.empty()) {
				err = write(1, file.data(), file.size());
				if (err <= 0) {
					err = -errno;
					throw_error(err, "%s: can not write data to stdout", read_data);
					return err;
				}
				file = file.skip(err);
			}
		}

		if (removef)
			s.remove(create_id(id, removef));

		if (cmd) {
			dnet_id did_tmp, *did = NULL;
			std::string event, data;

			memset(&did_tmp, 0, sizeof(struct dnet_id));
			s.set_filter(filters::all_with_ack);

			if (const char *tmp = strchr(cmd, ' ')) {
				event.assign(cmd, tmp);
				data.assign(tmp + 1);
			} else {
				event.assign(cmd);
			}

			if (id || data.size()) {
				did = &did_tmp;

				if (id) {
					dnet_setup_id(did, 0, id);
				} else {
					s.transform(data, did_tmp);
				}
			}

			s.set_cflags(cflags | DNET_FLAGS_NOLOCK);
			auto result = s.exec(did, exec_src_key, event, data);
			s.set_cflags(cflags);
			for (auto it = result.begin(); it != result.end(); ++it) {
				if (it->error()) {
					error_info error = it->error();
					std::cerr << dnet_server_convert_dnet_addr(it->address())
						<< ": failed to process: \"" << error.message() << "\": " << error.code() << std::endl;
				} else {
					exec_context context = it->context();
					if (log_level > DNET_LOG_DATA) {
						if (context.is_null()) {
							std::cout << dnet_server_convert_dnet_addr(it->address())
								<< ": acknowledge" << std::endl;
						} else {
							std::cout << dnet_server_convert_dnet_addr(context.address())
								<< ": " << context.event()
								<< " \"" << context.data().to_string() << "\"" << std::endl;
						}
					} else {
						if (!context.is_null()) {
							std::cout << context.data().to_string() << std::endl;
						}
					}
				}
			}
			s.set_filter(filters::positive);
		}

		if (lookup) {
			sync_lookup_result res = s.lookup(std::string(lookup));
			for(auto it = res.begin(), end = res.end(); it != end; ++it) {
				auto info = it->file_info();
				auto storage = it->storage_address();
				std::cout	<< "Storage address: " << (char*)storage->addr << "\n"
							<< "File path: " << it->file_path() << "\n"
							<< " File info: " << "\n"
								<< "\tsize: "	<< info->size << "\n"
								<< "\toffset: " << info->offset << "\n"
								<< "\ttime: " << info->mtime.tsec << "/" << info->mtime.tnsec << std::endl;
			}
		}

		if (vfs_stat) {
			float la[3];
			auto results = s.stat_log();
			for (auto it = results.begin(); it != results.end(); ++it) {
				const stat_result_entry &result = *it;
				dnet_cmd *cmd = result.command();
				dnet_addr *addr = result.address();
				dnet_stat *st = result.statistics();

				la[0] = (float)st->la[0] / 100.0;
				la[1] = (float)st->la[1] / 100.0;
				la[2] = (float)st->la[2] / 100.0;

<<<<<<< HEAD
				dnet_log_raw(n.get_native(),
				               DNET_LOG_DATA, "%s: %s: la: %.2f %.2f %.2f.\n",
				               dnet_dump_id(&cmd->id), dnet_state_dump_addr_only(addr),
				               la[0], la[1], la[2]);
				dnet_log_raw(n.get_native(),
				               DNET_LOG_DATA, "%s: %s: mem: "
				               "total: %llu kB, free: %llu kB, cache: %llu kB.\n",
				               dnet_dump_id(&cmd->id), dnet_state_dump_addr_only(addr),
				               (unsigned long long)st->vm_total,
				               (unsigned long long)st->vm_free,
				               (unsigned long long)st->vm_cached);
				dnet_log_raw(n.get_native(),
				               DNET_LOG_DATA, "%s: %s: fs: "
				               "total: %llu mB, avail: %llu mB, files: %llu, fsid: 0x%llx.\n",
				               dnet_dump_id(&cmd->id), dnet_state_dump_addr_only(addr),
				               (unsigned long long)(st->frsize * st->blocks / 1024 / 1024),
				               (unsigned long long)(st->bavail * st->bsize / 1024 / 1024),
				               (unsigned long long)st->files, (unsigned long long)st->fsid);
=======
				dnet_log_raw(n.get_native(), DNET_LOG_DATA, "%s: %s: la: %.2f %.2f %.2f.\n",
						dnet_dump_id(&cmd->id), dnet_state_dump_addr_only(addr),
						la[0], la[1], la[2]);
				dnet_log_raw(n.get_native(), DNET_LOG_DATA, "%s: %s: mem: "
						"total: %llu kB, free: %llu kB, cache: %llu kB.\n",
						dnet_dump_id(&cmd->id), dnet_state_dump_addr_only(addr),
						(unsigned long long)st->vm_total,
						(unsigned long long)st->vm_free,
						(unsigned long long)st->vm_cached);
				dnet_log_raw(n.get_native(), DNET_LOG_DATA, "%s: %s: fs: "
						"total: %llu mB, avail: %llu mB, files: %llu, fsid: 0x%llx.\n",
						dnet_dump_id(&cmd->id), dnet_state_dump_addr_only(addr),
						(unsigned long long)(st->frsize * st->blocks / 1024 / 1024),
						(unsigned long long)(st->bavail * st->bsize / 1024 / 1024),
						(unsigned long long)st->files, (unsigned long long)st->fsid);
>>>>>>> dbad4f0f
			}
		}

		if (io_counter_stat) {
			auto results = s.stat_log_count();
			for (auto it = results.begin(); it != results.end(); ++it) {
				const stat_count_result_entry &result = *it;
				dnet_cmd *cmd = result.command();
				dnet_addr *addr = result.address();
				dnet_addr_stat *as = result.statistics();

				for (int j = 0; j < (int)((cmd->size - sizeof(struct dnet_addr_stat)) / sizeof(struct dnet_stat_count)); ++j) {
					if (j == 0)
<<<<<<< HEAD
						dnet_log_raw(n.get_native(),
						               DNET_LOG_DATA, "%s: %s: storage-to-storage commands\n",
						               dnet_dump_id(&cmd->id), dnet_state_dump_addr_only(addr));
					if (j == as->cmd_num)
						dnet_log_raw(n.get_native(),
						               DNET_LOG_DATA, "%s: %s: client-to-storage commands\n",
						               dnet_dump_id(&cmd->id), dnet_state_dump_addr_only(addr));
					if (j == as->cmd_num * 2)
						dnet_log_raw(n.get_native(),
						               DNET_LOG_DATA, "%s: %s: Global stat counters\n",
						               dnet_dump_id(&cmd->id), dnet_state_dump_addr_only(addr));

					dnet_log_raw(n.get_native(),
					               DNET_LOG_DATA, "%s: %s:    cmd: %s, count: %llu, err: %llu\n",
					               dnet_dump_id(&cmd->id), dnet_state_dump_addr_only(addr),
					               dnet_counter_string(j, as->cmd_num),
					               (unsigned long long)as->count[j].count, (unsigned long long)as->count[j].err);
=======
						dnet_log_raw(n.get_native(), DNET_LOG_DATA, "%s: %s: storage-to-storage commands\n",
							dnet_dump_id(&cmd->id), dnet_state_dump_addr_only(addr));
					if (j == as->cmd_num)
						dnet_log_raw(n.get_native(), DNET_LOG_DATA, "%s: %s: client-to-storage commands\n",
							dnet_dump_id(&cmd->id), dnet_state_dump_addr_only(addr));
					if (j == as->cmd_num * 2)
						dnet_log_raw(n.get_native(), DNET_LOG_DATA, "%s: %s: Global stat counters\n",
							dnet_dump_id(&cmd->id), dnet_state_dump_addr_only(addr));

					dnet_log_raw(n.get_native(), DNET_LOG_DATA, "%s: %s:    cmd: %s, count: %llu, err: %llu\n",
							dnet_dump_id(&cmd->id), dnet_state_dump_addr_only(addr),
							dnet_counter_string(j, as->cmd_num),
							(unsigned long long)as->count[j].count, (unsigned long long)as->count[j].err);
>>>>>>> dbad4f0f
				}
			}
		}

		if (update_status) {
			s.update_status(remote_addr, port, family, &node_status);
		}
	} catch (const std::exception &e) {
		std::cerr << e.what() << std::endl;
	}

	return 0;
}
<|MERGE_RESOLUTION|>--- conflicted
+++ resolved
@@ -406,26 +406,6 @@
 				la[1] = (float)st->la[1] / 100.0;
 				la[2] = (float)st->la[2] / 100.0;
 
-<<<<<<< HEAD
-				dnet_log_raw(n.get_native(),
-				               DNET_LOG_DATA, "%s: %s: la: %.2f %.2f %.2f.\n",
-				               dnet_dump_id(&cmd->id), dnet_state_dump_addr_only(addr),
-				               la[0], la[1], la[2]);
-				dnet_log_raw(n.get_native(),
-				               DNET_LOG_DATA, "%s: %s: mem: "
-				               "total: %llu kB, free: %llu kB, cache: %llu kB.\n",
-				               dnet_dump_id(&cmd->id), dnet_state_dump_addr_only(addr),
-				               (unsigned long long)st->vm_total,
-				               (unsigned long long)st->vm_free,
-				               (unsigned long long)st->vm_cached);
-				dnet_log_raw(n.get_native(),
-				               DNET_LOG_DATA, "%s: %s: fs: "
-				               "total: %llu mB, avail: %llu mB, files: %llu, fsid: 0x%llx.\n",
-				               dnet_dump_id(&cmd->id), dnet_state_dump_addr_only(addr),
-				               (unsigned long long)(st->frsize * st->blocks / 1024 / 1024),
-				               (unsigned long long)(st->bavail * st->bsize / 1024 / 1024),
-				               (unsigned long long)st->files, (unsigned long long)st->fsid);
-=======
 				dnet_log_raw(n.get_native(), DNET_LOG_DATA, "%s: %s: la: %.2f %.2f %.2f.\n",
 						dnet_dump_id(&cmd->id), dnet_state_dump_addr_only(addr),
 						la[0], la[1], la[2]);
@@ -441,7 +421,6 @@
 						(unsigned long long)(st->frsize * st->blocks / 1024 / 1024),
 						(unsigned long long)(st->bavail * st->bsize / 1024 / 1024),
 						(unsigned long long)st->files, (unsigned long long)st->fsid);
->>>>>>> dbad4f0f
 			}
 		}
 
@@ -455,25 +434,6 @@
 
 				for (int j = 0; j < (int)((cmd->size - sizeof(struct dnet_addr_stat)) / sizeof(struct dnet_stat_count)); ++j) {
 					if (j == 0)
-<<<<<<< HEAD
-						dnet_log_raw(n.get_native(),
-						               DNET_LOG_DATA, "%s: %s: storage-to-storage commands\n",
-						               dnet_dump_id(&cmd->id), dnet_state_dump_addr_only(addr));
-					if (j == as->cmd_num)
-						dnet_log_raw(n.get_native(),
-						               DNET_LOG_DATA, "%s: %s: client-to-storage commands\n",
-						               dnet_dump_id(&cmd->id), dnet_state_dump_addr_only(addr));
-					if (j == as->cmd_num * 2)
-						dnet_log_raw(n.get_native(),
-						               DNET_LOG_DATA, "%s: %s: Global stat counters\n",
-						               dnet_dump_id(&cmd->id), dnet_state_dump_addr_only(addr));
-
-					dnet_log_raw(n.get_native(),
-					               DNET_LOG_DATA, "%s: %s:    cmd: %s, count: %llu, err: %llu\n",
-					               dnet_dump_id(&cmd->id), dnet_state_dump_addr_only(addr),
-					               dnet_counter_string(j, as->cmd_num),
-					               (unsigned long long)as->count[j].count, (unsigned long long)as->count[j].err);
-=======
 						dnet_log_raw(n.get_native(), DNET_LOG_DATA, "%s: %s: storage-to-storage commands\n",
 							dnet_dump_id(&cmd->id), dnet_state_dump_addr_only(addr));
 					if (j == as->cmd_num)
@@ -487,7 +447,6 @@
 							dnet_dump_id(&cmd->id), dnet_state_dump_addr_only(addr),
 							dnet_counter_string(j, as->cmd_num),
 							(unsigned long long)as->count[j].count, (unsigned long long)as->count[j].err);
->>>>>>> dbad4f0f
 				}
 			}
 		}
