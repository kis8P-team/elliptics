/*
 * 2008+ Copyright (c) Evgeniy Polyakov <zbr@ioremap.net>
 * All rights reserved.
 *
 * This program is free software; you can redistribute it and/or modify
 * it under the terms of the GNU General Public License as published by
 * the Free Software Foundation; either version 2 of the License, or
 * (at your option) any later version.
 *
 * This program is distributed in the hope that it will be useful,
 * but WITHOUT ANY WARRANTY; without even the implied warranty of
 * MERCHANTABILITY or FITNESS FOR A PARTICULAR PURPOSE.  See the
 * GNU General Public License for more details.
 */

#include "config.h"

#define _XOPEN_SOURCE 600

#include <sys/types.h>
#include <sys/stat.h>
#include <sys/socket.h>
#include <sys/mman.h>
#include <sys/wait.h>

#include <errno.h>
#include <ctype.h>
#include <dirent.h>
#include <fcntl.h>
#include <pthread.h>
#include <stdio.h>
#include <stdlib.h>
#include <string.h>
#include <unistd.h>

#include <eblob/blob.h>

#include "elliptics/packet.h"
#include "elliptics/interface.h"

#include "backends.h"
#include "common.h"

#ifndef __unused
#define __unused	__attribute__ ((unused))
#endif

struct eblob_backend_config {
	struct eblob_config		data;
	struct eblob_backend		*eblob;
};

#if EBLOB_ID_SIZE != DNET_ID_SIZE
#error "EBLOB_ID_SIZE must be equal to DNET_ID_SIZE" 
#endif

static int blob_write(struct eblob_backend_config *c, void *state __unused, struct dnet_cmd *cmd __unused, void *data)
{
	int err;
	struct dnet_io_attr *io = data;
	struct eblob_write_control wc;
	struct eblob_key key;
	uint64_t flags = BLOB_DISK_CTL_WRITE_RETURN;

	dnet_backend_log(DNET_LOG_NOTICE, "%s: EBLOB: blob-write: WRITE: start: offset: %llu, size: %llu, ioflags: %x, type: %d.\n",
		dnet_dump_id_str(io->id), (unsigned long long)io->offset, (unsigned long long)io->size, io->flags, io->type);

	memset(&wc, 0, sizeof(struct eblob_write_control));
	wc.data_fd = -1;

	dnet_convert_io_attr(io);

	data += sizeof(struct dnet_io_attr);

	if (io->flags & DNET_IO_FLAGS_COMPRESS)
		flags |= BLOB_DISK_CTL_COMPRESS;

	if (io->flags & DNET_IO_FLAGS_APPEND)
		flags |= BLOB_DISK_CTL_APPEND;

	if (io->flags & DNET_IO_FLAGS_OVERWRITE)
		flags |= BLOB_DISK_CTL_OVERWRITE;

	if (io->flags & DNET_IO_FLAGS_NOCSUM)
		flags |= BLOB_DISK_CTL_NOCSUM;

	memcpy(key.id, io->id, EBLOB_ID_SIZE);

	if ((io->type == EBLOB_TYPE_META) && !(io->flags & DNET_IO_FLAGS_META)) {
		dnet_backend_log(DNET_LOG_ERROR, "%s: EBLOB: blob-write: meta-check: COLUMN %d IS RESERVED FOR METADATA\n",
			dnet_dump_id_str(io->id), io->type);
		err = -EPERM;
		goto err_out_exit;
	}

	if (io->flags & DNET_IO_FLAGS_PREPARE) {
		wc.offset = 0;
		wc.size = io->num;
		wc.flags = flags;
		wc.type = io->type;

		err = eblob_write_prepare(c->eblob, &key, &wc);
		if (err) {
			dnet_backend_log(DNET_LOG_ERROR, "%s: EBLOB: blob-write: eblob_write_prepare: size: %llu: type: %d: %s %d\n",
				dnet_dump_id_str(io->id), (unsigned long long)io->num, io->type, strerror(-err), err);
			goto err_out_exit;
		}

		dnet_backend_log(DNET_LOG_NOTICE, "%s: EBLOB: blob-write: eblob_write_prepare: size: %llu: type: %d: Ok\n",
			dnet_dump_id_str(io->id), (unsigned long long)io->num, io->type);
	}

	if (io->size) {
		if (io->flags & DNET_IO_FLAGS_PLAIN_WRITE) {
			err = eblob_plain_write(c->eblob, &key, data, io->offset, io->size, io->type);
		} else {
			err = eblob_write(c->eblob, &key, data, io->offset, io->size, flags, io->type);
<<<<<<< HEAD
			if (!err) {
				if (io->size >= sizeof(struct eblob_write_control)) {
					memcpy(&wc, data, sizeof(struct eblob_write_control));
=======
		}

		if (!err) {
			if ((io->size >= sizeof(struct eblob_write_control)) && !(io->flags & DNET_IO_FLAGS_PLAIN_WRITE)) {
				memcpy(&wc, data, sizeof(struct eblob_write_control));
			} else {
				err = eblob_read_nocsum(c->eblob, &key, &wc.data_fd, &wc.offset, &wc.size, io->type);
				if (err < 0) {
					dnet_backend_log(DNET_LOG_ERROR, "%s: EBLOB: blob-write: eblob_read: "
							"size: %llu: type: %d: %s %d\n",
						dnet_dump_id_str(io->id), (unsigned long long)io->num, io->type, strerror(-err), err);
					goto err_out_exit;
				}

				/* data is compressed, but we only care about header */
				if (err == 1) {
					err = 0;
>>>>>>> 434eb1c0
				}
			}
		}

		if (err) {
			dnet_backend_log(DNET_LOG_ERROR, "%s: EBLOB: blob-write: WRITE: %d: %s\n",
				dnet_dump_id_str(io->id), err, strerror(-err));
			goto err_out_exit;
		}

		dnet_backend_log(DNET_LOG_NOTICE, "%s: EBLOB: blob-write: WRITE: Ok: offset: %llu, size: %llu, type: %d.\n",
			dnet_dump_id_str(io->id), (unsigned long long)io->offset, (unsigned long long)io->size, io->type);
	}

	if (io->flags & DNET_IO_FLAGS_COMMIT) {
		wc.offset = 0;
		wc.size = io->num;
		wc.flags = flags;
		wc.type = io->type;

		err = eblob_write_commit(c->eblob, &key, NULL, 0, &wc);
		if (err) {
			dnet_backend_log(DNET_LOG_ERROR, "%s: EBLOB: blob-write: eblob_write_commit: size: %llu: type: %d: %s %d\n",
				dnet_dump_id_str(io->id), (unsigned long long)io->num, io->type, strerror(-err), err);
			goto err_out_exit;
		}

		dnet_backend_log(DNET_LOG_NOTICE, "%s: EBLOB: blob-write: eblob_write_commit: size: %llu: type: %d: Ok\n",
			dnet_dump_id_str(io->id), (unsigned long long)io->num, io->type);
	}

<<<<<<< HEAD
	if (!err && wc.data_fd == -1) {
		err = eblob_read_nocsum(c->eblob, &key, &wc.data_fd, &wc.offset, &wc.size, io->type);
		if (err < 0) {
			dnet_backend_log(DNET_LOG_ERROR, "%s: EBLOB: blob-write: eblob_read: "
					"size: %llu: type: %d: %s %d\n",
				dnet_dump_id_str(io->id), (unsigned long long)io->num, io->type, strerror(-err), err);
			goto err_out_exit;
		}

		/* data is compressed, but we only care about header */
		if (err == 1) {
			err = 0;
		}
	}

	attr->flags |= DNET_ATTR_NOCSUM;
	err = dnet_send_file_info(state, cmd, attr, wc.data_fd, wc.offset, wc.size);
=======
	err = dnet_send_file_info(state, cmd, wc.data_fd, wc.offset, wc.size);
>>>>>>> 434eb1c0
	if (err) {
		dnet_backend_log(DNET_LOG_ERROR, "%s: EBLOB: blob-write: dnet_send_file_info: "
				"fd: %d, offset: %llu, size: %llu: type: %d: %s %d\n",
			dnet_dump_id_str(io->id), wc.data_fd,(unsigned long long)wc.offset,
			(unsigned long long)wc.size, io->type, strerror(-err), err);
		goto err_out_exit;
	}

err_out_exit:
	return err;
}

static int blob_read(struct eblob_backend_config *c, void *state, struct dnet_cmd *cmd, void *data)
{
	struct dnet_io_attr *io = data;
	struct eblob_backend *b = c->eblob;
	uint64_t offset, size, orig_offset, orig_size;
	struct eblob_key key;
	char *read_data = NULL;
	int fd, err;

	dnet_convert_io_attr(io);

	memcpy(key.id, io->id, EBLOB_ID_SIZE);

	if (io->flags & DNET_IO_FLAGS_NOCSUM) {
		err = eblob_read_nocsum(b, &key, &fd, &orig_offset, &orig_size, io->type);
	} else {
		err = eblob_read(b, &key, &fd, &orig_offset, &orig_size, io->type);
	}

	if (err < 0) {
		dnet_backend_log(DNET_LOG_ERROR, "%s: EBLOB: blob-read-fd: READ: %d: %s\n",
			dnet_dump_id_str(io->id), err, strerror(-err));
		goto err_out_exit;
	} else if (err > 0) {
		/* data is compressed */

		size = 0;
		err = eblob_read_data(b, &key, io->offset, &read_data, &size, io->type);
		if (err) {
			dnet_backend_log(DNET_LOG_ERROR, "%s: EBLOB: blob-read-data: READ: %d: %s\n",
				dnet_dump_id_str(io->id), err, strerror(-err));
			goto err_out_exit;
		}

		offset = 0; /* to shut up compiler - offset is not used when there is data */
		fd = -1;
	} else {
		if (io->offset >= orig_size) {
			err = -E2BIG;
			goto err_out_exit;
		}

		offset = orig_offset + io->offset;
		size = orig_size - io->offset;

		if (io->size && size > io->size)
			size = io->size;
	}

	io->size = size;
	err = dnet_send_read_data(state, cmd, io, read_data, fd, offset, 0);

	/* free compressed data */
	free(read_data);
err_out_exit:
	return err;
}

struct eblob_read_range_priv {
	void			*state;
	struct dnet_cmd		*cmd;
	struct eblob_range_request	*keys;
	uint64_t		keys_size;
	uint64_t		keys_cnt;
	uint32_t		flags;
};

static int blob_cmp_range_request(const void *req1, const void *req2)
{
	return memcmp(((struct eblob_range_request *)(req1))->record_key, ((struct eblob_range_request *)(req2))->record_key, EBLOB_ID_SIZE);
}

static int blob_read_range_callback(struct eblob_range_request *req)
{
	struct eblob_read_range_priv *p = req->priv;
	struct dnet_io_attr io;
	int err;

	if (req->requested_offset > req->record_size) {
		err = 0;
		goto err_out_exit;
	}

	if (!(p->flags & DNET_IO_FLAGS_NODATA)) {
		io.flags = 0;
		io.size = req->record_size - req->requested_offset;
		io.offset = req->requested_offset;
		io.type = req->requested_type;

		memcpy(io.id, req->record_key, DNET_ID_SIZE);
		memcpy(io.parent, req->end, DNET_ID_SIZE);

		err = dnet_send_read_data(p->state, p->cmd, &io, NULL, req->record_fd,
				req->record_offset + req->requested_offset, 0);
		if (!err)
			req->current_pos++;
	} else {
		req->current_pos++;
		err = 0;
	}

err_out_exit:
	return err;
}

static int blob_del_range_callback(struct eblob_backend_config *c, struct dnet_io_attr *io, struct eblob_range_request *req)
{
	//struct eblob_read_range_priv *p = req->priv;
	struct eblob_key key;
	int err;

	dnet_backend_log(DNET_LOG_DSA, "%s: EBLOB: blob-read-range: DEL\n",dnet_dump_id_str(req->record_key));
	memcpy(key.id, req->record_key, EBLOB_ID_SIZE);
	err = eblob_remove(c->eblob, &key, io->type);
	if (err) {
		dnet_backend_log(DNET_LOG_DSA, "%s: EBLOB: blob-read-range: DEL: err: %d\n",dnet_dump_id_str(req->record_key), err);
	}

	return err;
}

static int blob_range_callback(struct eblob_range_request *req)
{
	struct eblob_read_range_priv *p = req->priv;
	int len = 10;
	char start_id[len*2+1], end_id[len*2+1], cur_id[2*len+1];
	int err = 0;

	dnet_dump_id_len_raw(req->start, len, start_id);
	dnet_dump_id_len_raw(req->end, len, end_id);
	dnet_dump_id_len_raw(req->record_key, len, cur_id);

	dnet_backend_log(DNET_LOG_NOTICE, "%s: EBLOB: blob-range: limit: %llu [%llu, %llu]: "
			"start: %s, end: %s: io record/requested: offset: %llu/%llu, size: %llu/%llu, type: %d\n",
			cur_id,
			(unsigned long long)req->current_pos,
			(unsigned long long)req->requested_limit_start, (unsigned long long)req->requested_limit_num,
			start_id, end_id,
			(unsigned long long)req->record_offset, (unsigned long long)req->requested_offset,
			(unsigned long long)req->record_size, (unsigned long long)req->requested_size,
			req->requested_type);

	if (req->requested_offset > req->record_size) {
		err = 0;
		goto err_out_exit;
	}

	if (!(p->keys)) {
		p->keys = (struct eblob_range_request*)malloc(sizeof(struct eblob_range_request) * 1000);
		if (!(p->keys)) {
			err = -ENOMEM;
			dnet_backend_log(DNET_LOG_ERROR, "%s: EBLOB: blob-del-range: can't allocate memory\n", cur_id);
			goto err_out_exit;
		}
		p->keys_size = 1000;
	}

	if (p->keys_size == p->keys_cnt) {
		p->keys = (struct eblob_range_request*)realloc(p->keys, sizeof(struct eblob_range_request) * p->keys_size * 2);
		if (!(p->keys)) {
			err = -ENOMEM;
			dnet_backend_log(DNET_LOG_ERROR, "%s: EBLOB: blob-del-range: can't re-allocate memory, new size: %llu\n",
					cur_id, (unsigned long long)(p->keys_size * 2));
			goto err_out_exit;
		}
		p->keys_size *= 2;
	}

	memcpy(&p->keys[p->keys_cnt], req, sizeof(struct eblob_range_request));
	dnet_dump_id_len_raw(p->keys[p->keys_cnt].record_key, len, cur_id);
	dnet_backend_log(DNET_LOG_DSA, "%s: count: %llu\n", cur_id, (unsigned long long)(p->keys_cnt));
	p->keys_cnt++;

	if (!err)
		req->current_pos++;
err_out_exit:
	return err;
}

static int blob_read_range(struct eblob_backend_config *c, void *state, struct dnet_cmd *cmd, void *data)
{
	struct eblob_read_range_priv p;
	struct dnet_io_attr *io = data;
	struct eblob_backend *b = c->eblob;
	struct eblob_range_request req;
	uint64_t i, start_from = 0;
	int err;

	memset(&p, 0, sizeof(p));

	p.cmd = cmd;
	p.state = state;
	p.keys = NULL;
	p.keys_size= 0;
	p.keys_cnt = 0;
	p.flags = io->flags;

	dnet_convert_io_attr(io);

	memset(&req, 0, sizeof(req));

	memcpy(req.start, io->id, EBLOB_ID_SIZE);
	memcpy(req.end, io->parent, EBLOB_ID_SIZE);
	req.requested_offset = io->offset;
	req.requested_size = io->size;
	req.requested_limit_start = 0;
	req.requested_limit_num = ~0ULL;
	req.requested_type = io->type;

	req.callback = blob_range_callback;
	req.back = b;
	req.priv = &p;

	err = eblob_read_range(&req);
	if (err) {
		dnet_backend_log(DNET_LOG_ERROR, "%s: EBLOB: blob-read-range: %d: %s\n",
			dnet_dump_id_str(io->id), err, strerror(-err));
		goto err_out_exit;
	}

	if ((cmd->cmd == DNET_CMD_READ_RANGE) && (cmd->flags & DNET_ATTR_SORT)) {
		dnet_backend_log(DNET_LOG_DSA, "Sorting keys before sending\n");
		qsort(p.keys, p.keys_cnt, sizeof(struct eblob_range_request), &blob_cmp_range_request);
	}

	if (cmd->cmd == DNET_CMD_READ_RANGE) {
		start_from = io->start;
	}
		
	for (i = start_from; i < p.keys_cnt; ++i) {
		switch(cmd->cmd) {
			case DNET_CMD_READ_RANGE:
				if ((io->num > 0) && (i >= (io->num + start_from)))
					break;
				dnet_backend_log(DNET_LOG_DSA, "%s: EBLOB: blob-read-range: READ\n",dnet_dump_id_str(p.keys[i].record_key));
				err = blob_read_range_callback(&p.keys[i]);
				break;
			case DNET_CMD_DEL_RANGE:
				dnet_backend_log(DNET_LOG_DSA, "%s: EBLOB: blob-read-range: DEL\n",dnet_dump_id_str(p.keys[i].record_key));
				err = blob_del_range_callback(c, io, &p.keys[i]);
				break;
		}

		if (err) {
			dnet_backend_log(DNET_LOG_DSA, "%s: EBLOB: blob-read-range: err: %d\n",dnet_dump_id_str(p.keys[i].record_key), err);
			goto err_out_exit;
		}
	}

	if (req.current_pos) {
		struct dnet_io_attr r;

		memcpy(&r, io, sizeof(struct dnet_io_attr));
		r.num = req.current_pos - start_from;
		r.offset = r.size = 0;

		err = dnet_send_read_data(state, cmd, &r, NULL, -1, 0, 0);
	}

err_out_exit:
	if (p.keys)
		free(p.keys);

	return err;
}

static int blob_del(struct eblob_backend_config *c, struct dnet_cmd *cmd)
{
	struct eblob_key key;
	int err;

	memcpy(key.id, cmd->id.id, EBLOB_ID_SIZE);

	if (cmd->id.type != -1) {
		err = eblob_remove(c->eblob, &key, cmd->id.type);
	} else {
		err = eblob_remove_all(c->eblob, &key);
	}

	if (err) {
		dnet_backend_log(DNET_LOG_ERROR, "%s: EBLOB: blob-del: REMOVE: type: %d: %d: %s\n",
			dnet_dump_id_str(cmd->id.id), cmd->id.type, err, strerror(-err));
	}

	return err;
}

static int eblob_send(void *state, void *priv, struct dnet_id *id)
{
	struct dnet_node *n = dnet_get_node_from_state(state);
	struct eblob_backend_config *c = priv;
	struct eblob_backend *b = c->eblob;
	uint64_t offset, size;
	struct eblob_key key;
	int *types, types_num, i;
	int err, fd, ret;

	memcpy(key.id, id->id, EBLOB_ID_SIZE);

	if (id->type == -1) {
		types_num = eblob_get_types(b, &types);
		if (types_num < 0) {
			err = types_num;
			goto err_out_exit;
		}
	} else {
		types_num = 1;
		types = &id->type;
	}

	err = -ENOENT;
	for (i = 0; i < types_num; ++i) {
		if (types[i] == EBLOB_TYPE_META)
			continue;

		dnet_backend_log(DNET_LOG_DSA, "trying to send type %d\n", types[i]);
		ret = eblob_read(b, &key, &fd, &offset, &size, types[i]);
		if (ret >= 0) {
			struct dnet_io_control ctl;
			void *result = NULL;

			memset(&ctl, 0, sizeof(ctl));

			ctl.fd = fd;
			ctl.local_offset = offset;

			memcpy(&ctl.id, id, sizeof(struct dnet_id));
			ctl.id.type = types[i];

			ctl.io.offset = 0;
			ctl.io.size = size;
			ctl.io.type = types[i];
			ctl.io.flags = 0;

			err = dnet_write_data_wait(n, &ctl, &result);
			if (err < 0) {
				goto err_out_free;
			}
			free(result);
			err = 0;
		}
	}

err_out_free:
	if (id->type == -1)
		free(types);
err_out_exit:
	return err;
}

static int blob_file_info(struct eblob_backend_config *c, void *state, struct dnet_cmd *cmd)
{
	struct eblob_backend *b = c->eblob;
	struct eblob_key key;
	uint64_t offset, size;
	int fd, err;

	memcpy(key.id, cmd->id.id, EBLOB_ID_SIZE);
	err = eblob_read(b, &key, &fd, &offset, &size, cmd->id.type);
	if (err < 0) {
		dnet_backend_log(DNET_LOG_ERROR, "%s: EBLOB: blob-file-info: info-read: %d: %s.\n",
				dnet_dump_id(&cmd->id), err, strerror(-err));
		goto err_out_exit;
	}

	if (size == 0) {
		err = -ENOENT;
		dnet_backend_log(DNET_LOG_INFO, "%s: EBLOB: blob-file-info: info-read: ZERO-SIZE-FILE.\n",
				dnet_dump_id(&cmd->id));
		goto err_out_exit;
	}

	err = dnet_send_file_info(state, cmd, fd, offset, size);

err_out_exit:
	return err;
}

static int blob_bulk_read(struct eblob_backend_config *c, void *state, struct dnet_cmd *cmd, void *data)
{
	int err = -1, ret;
	struct dnet_io_attr *io = data;
	struct dnet_io_attr *ios = io+1;
	uint64_t count = 0;
	uint64_t i;

	dnet_convert_io_attr(io);
	count = io->size / sizeof(struct dnet_io_attr);

	for (i = 0; i < count; i++) {
		ret = blob_read(c, state, cmd, &ios[i]);
		if (!ret)
			err = 0;
		else if (err == -1)
			err = ret;
	}

	return err;
}

static int eblob_backend_command_handler(void *state, void *priv, struct dnet_cmd *cmd, void *data)
{
	int err;
	struct eblob_backend_config *c = priv;
	char *path, *p;

	switch (cmd->cmd) {
		case DNET_CMD_LOOKUP:
			err = blob_file_info(c, state, cmd);
			break;
		case DNET_CMD_WRITE:
			err = blob_write(c, state, cmd, data);
			break;
		case DNET_CMD_READ:
			err = blob_read(c, state, cmd, data);
			break;
		case DNET_CMD_READ_RANGE:
		case DNET_CMD_DEL_RANGE:
			err = blob_read_range(c, state, cmd, data);
			break;
		case DNET_CMD_STAT:
			path = strdup(c->data.file);
			if (!path) {
				err = -ENOMEM;
				break;
			}

			p = strrchr(path, '/');
			if (p) {
				*p = '\0';
			} else {
				free(path);
				path = NULL;
			}

			err = backend_stat(state, path, cmd);
			free(path);
			break;
		case DNET_CMD_DEL:
			err = blob_del(c, cmd);
			break;
		case DNET_CMD_BULK_READ:
			err = blob_bulk_read(c, state, cmd, data);
			break;
		default:
			err = -EINVAL;
			break;
	}

	return err;
}

static int dnet_blob_set_sync(struct dnet_config_backend *b, char *key __unused, char *value)
{
	struct eblob_backend_config *c = b->data;

	c->data.sync = atoi(value);
	return 0;
}

static int dnet_blob_set_data(struct dnet_config_backend *b, char *key __unused, char *file)
{
	struct eblob_backend_config *c = b->data;
	int err;

	err = backend_storage_size(b, file);
	if (err) {
		char root[strlen(file)+1], *ptr;

		snprintf(root, sizeof(root), "%s", file);
		ptr = strrchr(root, '/');
		if (ptr) {
			*ptr = '\0';
			err = backend_storage_size(b, root);
		}

		if (err)
			return err;
	}

	free(c->data.file);
	c->data.file = strdup(file);
	if (!c->data.file)
		return -ENOMEM;

	return 0;
}

static int dnet_blob_set_block_size(struct dnet_config_backend *b, char *key __unused, char *value)
{
	struct eblob_backend_config *c = b->data;

	c->data.bsize = strtoul(value, NULL, 0);
	return 0;
}

static int dnet_blob_set_blob_size(struct dnet_config_backend *b, char *key __unused, char *value)
{
	struct eblob_backend_config *c = b->data;
	uint64_t val = strtoul(value, NULL, 0);

	if (strchr(value, 'T'))
		val *= 1024*1024*1024*1024ULL;
	else if (strchr(value, 'G'))
		val *= 1024*1024*1024ULL;
	else if (strchr(value, 'M'))
		val *= 1024*1024;
	else if (strchr(value, 'K'))
		val *= 1024;

	c->data.blob_size = val;
	return 0;
}

static int dnet_blob_set_records_in_blob(struct dnet_config_backend *b, char *key __unused, char *value)
{
	struct eblob_backend_config *c = b->data;
	uint64_t val = strtoul(value, NULL, 0);

	c->data.records_in_blob = val;
	return 0;
}

static int dnet_blob_set_blob_cache_size(struct dnet_config_backend *b, char *key __unused, char *value)
{
	struct eblob_backend_config *c = b->data;

	c->data.cache_size = strtoul(value, NULL, 0);
	return 0;
}

static int dnet_blob_set_defrag_timeout(struct dnet_config_backend *b, char *key __unused, char *value)
{
	struct eblob_backend_config *c = b->data;

	c->data.defrag_timeout = strtoul(value, NULL, 0);
	return 0;
}

static int dnet_blob_set_defrag_percentage(struct dnet_config_backend *b, char *key __unused, char *value)
{
	struct eblob_backend_config *c = b->data;

	c->data.defrag_percentage = strtoul(value, NULL, 0);
	return 0;
}

static int dnet_blob_set_iterate_thread_num(struct dnet_config_backend *b, char *key __unused, char *value)
{
	struct eblob_backend_config *c = b->data;

	c->data.iterate_threads = strtoul(value, NULL, 0);
	return 0;
}

static int dnet_blob_set_blob_flags(struct dnet_config_backend *b, char *key __unused, char *value)
{
	struct eblob_backend_config *c = b->data;

	c->data.blob_flags = strtoul(value, NULL, 0);
	return 0;
}

int eblob_backend_storage_stat(void *priv, struct dnet_stat *st)
{
	int err;
	struct eblob_backend_config *r = priv;

	memset(st, 0, sizeof(struct dnet_stat));

	err = backend_stat_low_level(r->data.file, st);
	if (err) {
		char root[strlen(r->data.file)+1], *ptr;

		snprintf(root, sizeof(root), "%s", r->data.file);
		ptr = strrchr(root, '/');
		if (ptr) {
			*ptr = '\0';
			err = backend_stat_low_level(root, st);
		}

		if (err)
			return err;
	}

	return 0;
}

static void eblob_backend_cleanup(void *priv)
{
	struct eblob_backend_config *c = priv;

	eblob_cleanup(c->eblob);

	free(c->data.file);
}

static ssize_t dnet_eblob_db_read(void *priv, struct dnet_raw_id *id, void **datap)
{
	struct eblob_backend_config *c = priv;
	return dnet_db_read_raw(c->eblob, id, datap);
}

static int dnet_eblob_db_write(void *priv, struct dnet_raw_id *id, void *data, size_t size)
{
	struct eblob_backend_config *c = priv;
	return dnet_db_write_raw(c->eblob, id, data, size);
}

static int dnet_eblob_db_remove(void *priv, struct dnet_raw_id *id, int real_del)
{
	struct eblob_backend_config *c = priv;
	return dnet_db_remove_raw(c->eblob, id, real_del);
}

static long long dnet_eblob_db_total_elements(void *priv)
{
	struct eblob_backend_config *c = priv;
	return eblob_total_elements(c->eblob);
}

static int dnet_eblob_db_iterate(struct dnet_iterate_ctl *ctl)
{
	struct eblob_backend_config *c = ctl->iterate_private;
	return dnet_db_iterate(c->eblob, ctl);
}

static int dnet_blob_config_init(struct dnet_config_backend *b, struct dnet_config *cfg)
{
	struct eblob_backend_config *c = b->data;
	int err = 0;

	if (!c->data.file) {
		dnet_backend_log(DNET_LOG_ERROR, "blob: no data file present. Exiting.\n");
		err = -EINVAL;
		goto err_out_exit;
	}

	c->data.log = (struct eblob_log *)b->log;

	c->eblob = eblob_init(&c->data);
	if (!c->eblob) {
		err = -EINVAL;
		goto err_out_exit;
	}

	cfg->cb = &b->cb;
	cfg->storage_size = b->storage_size;
	cfg->storage_free = b->storage_free;
	b->cb.storage_stat = eblob_backend_storage_stat;

	b->cb.command_private = c;
	b->cb.command_handler = eblob_backend_command_handler;
	b->cb.send = eblob_send;
	b->cb.backend_cleanup = eblob_backend_cleanup;

	b->cb.meta_read = dnet_eblob_db_read;
	b->cb.meta_write = dnet_eblob_db_write;
	b->cb.meta_remove = dnet_eblob_db_remove;
	b->cb.meta_total_elements = dnet_eblob_db_total_elements;
	b->cb.meta_iterate = dnet_eblob_db_iterate;

	return 0;

err_out_exit:
	return err;
}

static void dnet_blob_config_cleanup(struct dnet_config_backend *b)
{
	struct eblob_backend_config *c = b->data;

	eblob_backend_cleanup(c);
}

static struct dnet_config_entry dnet_cfg_entries_blobsystem[] = {
	{"sync", dnet_blob_set_sync},
	{"data", dnet_blob_set_data},
	{"data_block_size", dnet_blob_set_block_size},
	{"blob_flags", dnet_blob_set_blob_flags},
	{"iterate_thread_num", dnet_blob_set_iterate_thread_num},
	{"blob_size", dnet_blob_set_blob_size},
	{"records_in_blob", dnet_blob_set_records_in_blob},
	{"blob_cache_size", dnet_blob_set_blob_cache_size},
	{"defrag_timeout", dnet_blob_set_defrag_timeout},
	{"defrag_percentage", dnet_blob_set_defrag_percentage},
};

static struct dnet_config_backend dnet_eblob_backend = {
	.name			= "blob",
	.ent			= dnet_cfg_entries_blobsystem,
	.num			= ARRAY_SIZE(dnet_cfg_entries_blobsystem),
	.size			= sizeof(struct eblob_backend_config),
	.init			= dnet_blob_config_init,
	.cleanup		= dnet_blob_config_cleanup,
};

int dnet_eblob_backend_init(void)
{
	return dnet_backend_register(&dnet_eblob_backend);
}

void dnet_eblob_backend_exit(void)
{
	/* cleanup routing will be called explicitly through backend->cleanup() callback */
}<|MERGE_RESOLUTION|>--- conflicted
+++ resolved
@@ -115,29 +115,9 @@
 			err = eblob_plain_write(c->eblob, &key, data, io->offset, io->size, io->type);
 		} else {
 			err = eblob_write(c->eblob, &key, data, io->offset, io->size, flags, io->type);
-<<<<<<< HEAD
 			if (!err) {
 				if (io->size >= sizeof(struct eblob_write_control)) {
 					memcpy(&wc, data, sizeof(struct eblob_write_control));
-=======
-		}
-
-		if (!err) {
-			if ((io->size >= sizeof(struct eblob_write_control)) && !(io->flags & DNET_IO_FLAGS_PLAIN_WRITE)) {
-				memcpy(&wc, data, sizeof(struct eblob_write_control));
-			} else {
-				err = eblob_read_nocsum(c->eblob, &key, &wc.data_fd, &wc.offset, &wc.size, io->type);
-				if (err < 0) {
-					dnet_backend_log(DNET_LOG_ERROR, "%s: EBLOB: blob-write: eblob_read: "
-							"size: %llu: type: %d: %s %d\n",
-						dnet_dump_id_str(io->id), (unsigned long long)io->num, io->type, strerror(-err), err);
-					goto err_out_exit;
-				}
-
-				/* data is compressed, but we only care about header */
-				if (err == 1) {
-					err = 0;
->>>>>>> 434eb1c0
 				}
 			}
 		}
@@ -169,7 +149,6 @@
 			dnet_dump_id_str(io->id), (unsigned long long)io->num, io->type);
 	}
 
-<<<<<<< HEAD
 	if (!err && wc.data_fd == -1) {
 		err = eblob_read_nocsum(c->eblob, &key, &wc.data_fd, &wc.offset, &wc.size, io->type);
 		if (err < 0) {
@@ -186,10 +165,7 @@
 	}
 
 	attr->flags |= DNET_ATTR_NOCSUM;
-	err = dnet_send_file_info(state, cmd, attr, wc.data_fd, wc.offset, wc.size);
-=======
 	err = dnet_send_file_info(state, cmd, wc.data_fd, wc.offset, wc.size);
->>>>>>> 434eb1c0
 	if (err) {
 		dnet_backend_log(DNET_LOG_ERROR, "%s: EBLOB: blob-write: dnet_send_file_info: "
 				"fd: %d, offset: %llu, size: %llu: type: %d: %s %d\n",
