/*
 * 2008+ Copyright (c) Evgeniy Polyakov <zbr@ioremap.net>
 * All rights reserved.
 *
 * This program is free software; you can redistribute it and/or modify
 * it under the terms of the GNU General Public License as published by
 * the Free Software Foundation; either version 2 of the License, or
 * (at your option) any later version.
 *
 * This program is distributed in the hope that it will be useful,
 * but WITHOUT ANY WARRANTY; without even the implied warranty of
 * MERCHANTABILITY or FITNESS FOR A PARTICULAR PURPOSE.  See the
 * GNU General Public License for more details.
 */

#include "config.h"

#define _XOPEN_SOURCE 600

#include <sys/types.h>
#include <sys/stat.h>
#include <sys/socket.h>
#include <sys/mman.h>
#include <sys/wait.h>

#include <errno.h>
#include <ctype.h>
#include <dirent.h>
#include <fcntl.h>
#include <pthread.h>
#include <stdio.h>
#include <stdlib.h>
#include <string.h>
#include <unistd.h>

#include <eblob/blob.h>

#include "elliptics/packet.h"
#include "elliptics/interface.h"

#include "backends.h"
#include "common.h"

#ifndef __unused
#define __unused	__attribute__ ((unused))
#endif

struct eblob_backend_config {
	struct eblob_config		data;
	struct eblob_backend		*data_blob;
};

static int blob_write(struct eblob_backend_config *c, void *state __unused, struct dnet_cmd *cmd __unused,
		struct dnet_attr *attr __unused, void *data)
{
	int err;
	struct dnet_io_attr *io = data;

	dnet_convert_io_attr(io);

	data += sizeof(struct dnet_io_attr);

	err = eblob_write_data(c->data_blob, io->id, DNET_ID_SIZE,
			data, io->size, BLOB_DISK_CTL_NOCSUM);
	if (err) {
		dnet_backend_log(DNET_LOG_ERROR, "%s: EBLOB: blob-write: WRITE: %d: %s\n",
			dnet_dump_id_str(io->id), err, strerror(-err));
		goto err_out_exit;
	}

	dnet_backend_log(DNET_LOG_NOTICE, "%s: EBLOB: blob-write: WRITE: 0: offset: %llu, size: %llu.\n",
		dnet_dump_id_str(io->id), (unsigned long long)io->offset, (unsigned long long)io->size);

	return 0;

err_out_exit:
	return err;
}

static int blob_read(struct eblob_backend_config *c, void *state, struct dnet_cmd *cmd,
		struct dnet_attr *attr __unused, void *data)
{
	struct dnet_io_attr *io = data;
	struct eblob_backend *b = c->data_blob;
	uint64_t offset, size;
	int fd, err;

	data += sizeof(struct dnet_io_attr);

	dnet_convert_io_attr(io);

	err = eblob_read(b, io->id, DNET_ID_SIZE, &fd, &offset, &size);
	if (err) {
		dnet_backend_log(DNET_LOG_ERROR, "%s: EBLOB: blob-read: READ: %d: %s\n",
			dnet_dump_id_str(io->id), err, strerror(-err));
		goto err_out_exit;
	}

	if (io->size && size > io->size)
		size = io->size;

	offset += sizeof(struct eblob_disk_control) + io->offset;

	io->size = size;
	err = dnet_send_read_data(state, cmd, io, NULL, fd, offset);

err_out_exit:
	return err;
}

static int blob_del(struct eblob_backend_config *c, struct dnet_cmd *cmd)
{
	int err = eblob_remove(c->data_blob, cmd->id.id, DNET_ID_SIZE);

	if (err) {
		dnet_backend_log(DNET_LOG_ERROR, "%s: EBLOB: blob-del: REMOVE: %d: %s\n",
			dnet_dump_id_str(cmd->id.id), err, strerror(-err));
	}

	return err;
}

static int eblob_send(void *state, void *priv, struct dnet_id *id)
{
	struct dnet_node *n = dnet_get_node_from_state(state);
	struct eblob_backend_config *c = priv;
	struct eblob_backend *b = c->data_blob;
	uint64_t offset, size;
	int err, fd;

	err = eblob_read(b, id->id, DNET_ID_SIZE, &fd, &offset, &size);
	if (!err) {
		err = dnet_write_data_wait(n, NULL, 0, id, NULL, fd, offset + sizeof(struct eblob_disk_control), 0, size,
				NULL, 0, 0);
		if (err)
			goto err_out_exit;
	}

err_out_exit:
	return err;
}

static int eblob_backend_checksum(struct dnet_node *n, void *priv, struct dnet_id *id, void *csum, int *csize)
{
	struct eblob_backend_config *c = priv;
	struct eblob_backend *b = c->data_blob;
	uint64_t offset, size;
	int fd, index, err;

	err = eblob_read_file_index(b, id->id, DNET_ID_SIZE, &fd, &offset, &size, &index);
	if (err) {
		dnet_backend_log(DNET_LOG_ERROR, "%s: EBLOB: blob-checksum: read-index: %d: %s.\n",
				dnet_dump_id(id), err, strerror(-err));
		goto err_out_exit;
	}

	offset += sizeof(struct eblob_disk_control);

	err = dnet_checksum_fd(n, csum, csize, fd, offset, size);

err_out_exit:
	return err;
}

static int blob_file_info(struct eblob_backend_config *c, void *state, struct dnet_cmd *cmd, struct dnet_attr *attr)
{
	struct dnet_node *n = dnet_get_node_from_state(state);
	int err, len = strlen(c->data.file) + 1 + 32; /* should be enough for .NNN aka index */
	struct eblob_backend *b = c->data_blob;
	struct dnet_file_info *info;
	struct dnet_addr_attr *a;
	uint64_t offset, size;
	int fd, index, flen, csize;
	struct stat st;

	a = malloc(sizeof(struct dnet_addr_attr) + sizeof(struct dnet_file_info) + len);
	if (!a) {
		err = -ENOMEM;
		goto err_out_exit;
	}
	info = (struct dnet_file_info *)(a + 1);

	dnet_fill_addr_attr(n, a);

	err = eblob_read_file_index(b, cmd->id.id, DNET_ID_SIZE, &fd, &offset, &size, &index);
	if (err) {
		dnet_backend_log(DNET_LOG_ERROR, "%s: EBLOB: blob-file-info: info-read-index: %d: %s.\n",
				dnet_dump_id(&cmd->id), err, strerror(-err));
		goto err_out_free;
	}

	err = fstat(fd, &st);
	if (err) {
		err = -errno;
		dnet_backend_log(DNET_LOG_ERROR, "%s: EBLOB: blob-idx-%d: info-stat: %d: %s.\n",
				dnet_dump_id(&cmd->id), index, err, strerror(-err));
		goto err_out_free;
	}

	dnet_info_from_stat(info, &st);

	csize = sizeof(info->checksum);
	if (attr->flags & DNET_ATTR_NOCSUM) {
		memset(info->checksum, 0, csize);
	} else {
<<<<<<< HEAD
		err = dnet_verify_checksum_io(n, (unsigned char *)&cmd->id.id, info->checksum, &csize);
=======
		err = dnet_verify_checksum_io(n, cmd->id.id, info->checksum, &csize);
>>>>>>> 76d4a4d4
		if (err && (err != -ENODATA))
			goto err_out_free;
	}

	info->size = size;
	info->offset = offset + sizeof(struct eblob_disk_control);

	flen = info->flen = snprintf((char *)(info + 1), len, "%s.%d", c->data.file, index) + 1;
	dnet_convert_file_info(info);

	err = dnet_send_reply(state, cmd, attr, a, sizeof(struct dnet_addr_attr) + sizeof(struct dnet_file_info) + flen, 0);

err_out_free:
	free(a);
err_out_exit:
	return err;
}

static int eblob_backend_command_handler(void *state, void *priv,
		struct dnet_cmd *cmd, struct dnet_attr *attr, void *data)
{
	int err;
	struct eblob_backend_config *c = priv;

	switch (attr->cmd) {
		case DNET_CMD_LOOKUP:
			err = blob_file_info(c, state, cmd, attr);
			break;
		case DNET_CMD_WRITE:
			err = blob_write(c, state, cmd, attr, data);
			break;
		case DNET_CMD_READ:
			err = blob_read(c, state, cmd, attr, data);
			break;
		case DNET_CMD_STAT:
			err = backend_stat(state, NULL, cmd, attr);
			break;
		case DNET_CMD_DEL:
			err = blob_del(c, cmd);
			break;
		default:
			err = -EINVAL;
			break;
	}

	return err;
}

static int dnet_blob_set_sync(struct dnet_config_backend *b, char *key __unused, char *value)
{
	struct eblob_backend_config *c = b->data;

	c->data.sync = atoi(value);
	return 0;
}

static int dnet_blob_set_data(struct dnet_config_backend *b, char *key __unused, char *file)
{
	struct eblob_backend_config *c = b->data;
	int err;

	err = backend_storage_size(b, file);
	if (err) {
		char root[strlen(file)+1], *ptr;

		snprintf(root, sizeof(root), "%s", file);
		ptr = strrchr(root, '/');
		if (ptr) {
			*ptr = '\0';
			err = backend_storage_size(b, root);
		}

		if (err)
			return err;
	}

	free(c->data.file);
	c->data.file = strdup(file);
	if (!c->data.file)
		return -ENOMEM;

	return 0;
}

static int dnet_blob_set_block_size(struct dnet_config_backend *b, char *key __unused, char *value)
{
	struct eblob_backend_config *c = b->data;

	c->data.bsize = strtoul(value, NULL, 0);
	return 0;
}

static int dnet_blob_set_blob_size(struct dnet_config_backend *b, char *key __unused, char *value)
{
	struct eblob_backend_config *c = b->data;
	uint64_t val = strtoul(value, NULL, 0);

	if (strchr(value, 'T'))
		val *= 1024*1024*1024*1024ULL;
	else if (strchr(value, 'G'))
		val *= 1024*1024*1024ULL;
	else if (strchr(value, 'M'))
		val *= 1024*1024;
	else if (strchr(value, 'K'))
		val *= 1024;

	c->data.blob_size = val;
	return 0;
}

static int dnet_blob_set_iterate_thread_num(struct dnet_config_backend *b, char *key __unused, char *value)
{
	struct eblob_backend_config *c = b->data;

	c->data.iterate_threads = strtoul(value, NULL, 0);
	return 0;
}

static int dnet_blob_set_hash_size(struct dnet_config_backend *b, char *key __unused, char *value)
{
	struct eblob_backend_config *c = b->data;

	c->data.hash_size = strtoul(value, NULL, 0);
	return 0;
}

static int dnet_blob_set_hash_flags(struct dnet_config_backend *b, char *key __unused, char *value)
{
	struct eblob_backend_config *c = b->data;

	c->data.hash_flags = strtoul(value, NULL, 0);
	return 0;
}

int eblob_backend_storage_stat(void *priv, struct dnet_stat *st)
{
	int err;
	struct eblob_backend_config *r = priv;

	memset(st, 0, sizeof(struct dnet_stat));

	err = backend_stat_low_level(r->data.file, st);
	if (err) {
		char root[strlen(r->data.file)+1], *ptr;

		snprintf(root, sizeof(root), "%s", r->data.file);
		ptr = strrchr(root, '/');
		if (ptr) {
			*ptr = '\0';
			err = backend_stat_low_level(root, st);
		}

		if (err)
			return err;
	}

	return 0;
}

static void eblob_backend_cleanup(void *priv)
{
	struct eblob_backend_config *c = priv;

	eblob_cleanup(c->data_blob);

	unlink(c->data.mmap_file);

	free(c->data.mmap_file);
	free(c->data.file);
}

static int dnet_blob_config_init(struct dnet_config_backend *b, struct dnet_config *cfg)
{
	struct eblob_backend_config *c = b->data;
	char mmap_file[256];
	int err = 0;

	if (!c->data.file) {
		dnet_backend_log(DNET_LOG_ERROR, "blob: no data file present. Exiting.\n");
		err = -EINVAL;
		goto err_out_exit;
	}

	c->data.log = (struct eblob_log *)b->log;
	snprintf(mmap_file, sizeof(mmap_file), "%s.mmap.%d", c->data.file, getpid());

	c->data.mmap_file = strdup(mmap_file);
	if (!c->data.mmap_file) {
		err = -ENOMEM;
		goto err_out_exit;
	}

	c->data_blob = eblob_init(&c->data);
	if (!c->data_blob) {
		err = -EINVAL;
		goto err_out_free;
	}

	cfg->storage_size = b->storage_size;
	cfg->storage_free = b->storage_free;
	cfg->storage_stat = eblob_backend_storage_stat;
	cfg->checksum = eblob_backend_checksum;

	cfg->command_private = c;
	cfg->command_handler = eblob_backend_command_handler;
	cfg->send = eblob_send;
	cfg->backend_cleanup = eblob_backend_cleanup;

	return 0;

err_out_free:
	free(c->data.mmap_file);
err_out_exit:
	return err;
}

static void dnet_blob_config_cleanup(struct dnet_config_backend *b)
{
	struct eblob_backend_config *c = b->data;

	eblob_backend_cleanup(c);
}

static struct dnet_config_entry dnet_cfg_entries_blobsystem[] = {
	{"sync", dnet_blob_set_sync},
	{"data", dnet_blob_set_data},
	{"data_block_size", dnet_blob_set_block_size},
	{"data_hash_table_size", dnet_blob_set_hash_size},
	{"data_hash_table_flags", dnet_blob_set_hash_flags},
	{"iterate_thread_num", dnet_blob_set_iterate_thread_num},
	{"blob_size", dnet_blob_set_blob_size},
};

static struct dnet_config_backend dnet_eblob_backend = {
	.name			= "blob",
	.ent			= dnet_cfg_entries_blobsystem,
	.num			= ARRAY_SIZE(dnet_cfg_entries_blobsystem),
	.size			= sizeof(struct eblob_backend_config),
	.init			= dnet_blob_config_init,
	.cleanup		= dnet_blob_config_cleanup,
};

int dnet_eblob_backend_init(void)
{
	return dnet_backend_register(&dnet_eblob_backend);
}

void dnet_eblob_backend_exit(void)
{
	/* cleanup routing will be called explicitly through backend->cleanup() callback */
}<|MERGE_RESOLUTION|>--- conflicted
+++ resolved
@@ -203,11 +203,7 @@
 	if (attr->flags & DNET_ATTR_NOCSUM) {
 		memset(info->checksum, 0, csize);
 	} else {
-<<<<<<< HEAD
-		err = dnet_verify_checksum_io(n, (unsigned char *)&cmd->id.id, info->checksum, &csize);
-=======
 		err = dnet_verify_checksum_io(n, cmd->id.id, info->checksum, &csize);
->>>>>>> 76d4a4d4
 		if (err && (err != -ENODATA))
 			goto err_out_free;
 	}
