--- conflicted
+++ resolved
@@ -116,7 +116,7 @@
 		return KCVISNOP;
 	}
 
-	m.ent = data;
+	m.ent = (struct dnet_history_entry *)data;
 	m.num = datasz / sizeof(struct dnet_history_entry);
 	m.size = datasz;
 
@@ -170,7 +170,6 @@
 			file, m.num, offset, offset+size);
 
 		hparser_dump_history(&m, offset, size);
-<<<<<<< HEAD
 
 		dnet_unmap_history(NULL, &m);
 	}
@@ -191,34 +190,6 @@
 			fprintf(stderr, "Failed to iterate history database '%s': %d.\n", database, -kcdbecode(db));
 			goto err_out_dbopen;
 		}
-	}
-
-err_out_dbopen:
-	err = kcdbclose(db);
-	if (!err)
-		fprintf(stderr, "Failed to close history database '%s': %d.\n", database, -kcdbecode(db));
-	kcdbdel(db);
-=======
-
-		dnet_unmap_history(NULL, &m);
-	}
-
-	if (database) {
-		printf("opening %s history database\n", database);
-		fflush(stdout);
-		fflush(stderr);
-		db = kcdbnew();
-
-		err = kcdbopen(db, database, KCOREADER | KCONOREPAIR);
-		if (!err) {
-			fprintf(stderr, "Failed to open history database '%s': %d.\n", database, -kcdbecode(db));
-			goto err_out_exit;
-		}
-		err = kcdbiterate(db, hparser_visit, NULL, 0);
-		if (!err) {
-			fprintf(stderr, "Failed to iterate history database '%s': %d.\n", database, -kcdbecode(db));
-			goto err_out_dbopen;
-		}
 
 err_out_dbopen:
 		err = kcdbclose(db);
@@ -227,7 +198,6 @@
 		kcdbdel(db);
 	}
 
->>>>>>> 6c0e3fc3
 err_out_exit:
 	return err;
 }