--- conflicted
+++ resolved
@@ -189,23 +189,15 @@
 /* Completely remove object history and metadata */
 #define DNET_ATTR_DELETE_HISTORY		(1<<1)
 
-<<<<<<< HEAD
-/* Lookup attribute flags */
-
-=======
->>>>>>> 7388eaf3
 /* Lookup history object instead of data one */
 #define DNET_ATTR_LOOKUP_HISTORY		(1<<1)
 
 /* What type of counters to fetch */
 #define DNET_ATTR_CNTR_GLOBAL			(1<<0)
 
-<<<<<<< HEAD
 /* Bulk request for checking files */
 #define DNET_ATTR_BULK_CHECK			(1<<0)
 
-=======
->>>>>>> 7388eaf3
 /* Do not verify checksum */
 #define DNET_ATTR_NOCSUM			(1<<2)
 
