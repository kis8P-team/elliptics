/*
 * 2012+ Copyright (c) Evgeniy Polyakov <zbr@ioremap.net>
 * All rights reserved.
 *
 * This program is free software; you can redistribute it and/or modify
 * it under the terms of the GNU Lesser General Public License as published by
 * the Free Software Foundation; either version 2 of the License, or
 * (at your option) any later version.
 *
 * This program is distributed in the hope that it will be useful,
 * but WITHOUT ANY WARRANTY; without even the implied warranty of
 * MERCHANTABILITY or FITNESS FOR A PARTICULAR PURPOSE.  See the
 * GNU Lesser General Public License for more details.
 */

<<<<<<< HEAD
#include <iostream>
#include <deque>
#include <vector>
#include <deque>
#include <mutex>
#include <thread>
#include <cstdio>

#include <boost/unordered_map.hpp>
#include <boost/intrusive/list.hpp>
#include <boost/intrusive/set.hpp>

#include "../library/elliptics.h"
#include "../library/monitor.h"
#include "../indexes/local_session.h"

#include "elliptics/packet.h"
#include "elliptics/interface.h"
=======
#include "cache.hpp"
#include "slru_cache.hpp"
>>>>>>> df4ca2d9

namespace ioremap { namespace cache {

cache_manager::cache_manager(struct dnet_node *n) {
	size_t caches_number = n->caches_number;
	m_cache_pages_number = n->cache_pages_number;
	m_max_cache_size = n->cache_size;
	size_t max_size = m_max_cache_size / caches_number;

	std::vector<size_t> pages_max_sizes(m_cache_pages_number, max_size / m_cache_pages_number);

	for (size_t i = 0; i < caches_number; ++i) {
		m_caches.emplace_back(std::make_shared<slru_cache_t>(n, pages_max_sizes));
	}
}

cache_manager::~cache_manager() {
	//Stops all caches in parallel. Avoids sleeping in all cache distructors
	for (auto it(m_caches.begin()), end(m_caches.end()); it != end; ++it) {
		(*it)->stop(); //Sets cache as stopped
	}
}

int cache_manager::write(const unsigned char *id, dnet_net_state *st, dnet_cmd *cmd, dnet_io_attr *io, const char *data) {
	return m_caches[idx(id)]->write(id, st, cmd, io, data);
}

std::shared_ptr<raw_data_t> cache_manager::read(const unsigned char *id, dnet_cmd *cmd, dnet_io_attr *io) {
	return m_caches[idx(id)]->read(id, cmd, io);
}

int cache_manager::remove(const unsigned char *id, dnet_io_attr *io) {
	return m_caches[idx(id)]->remove(id, io);
}

int cache_manager::lookup(const unsigned char *id, dnet_net_state *st, dnet_cmd *cmd) {
	return m_caches[idx(id)]->lookup(id, st, cmd);
}

int cache_manager::indexes_find(dnet_cmd *cmd, dnet_indexes_request *request) {
	(void) cmd;
	(void) request;
	return -ENOTSUP;
}

int cache_manager::indexes_update(dnet_cmd *cmd, dnet_indexes_request *request) {
	(void) cmd;
	(void) request;
	return -ENOTSUP;
}

int cache_manager::indexes_internal(dnet_cmd *cmd, dnet_indexes_request *request) {
	(void) cmd;
	(void) request;
	return -ENOTSUP;
}

size_t cache_manager::cache_size() const
{
	return m_max_cache_size;
}

size_t cache_manager::cache_pages_number() const
{
	return m_cache_pages_number;
}

cache_stats cache_manager::get_total_cache_stats() const {
	cache_stats stats;
	for (size_t i = 0; i < m_caches.size(); ++i) {
		const cache_stats &page_stats = m_caches[i]->get_cache_stats();
		stats.number_of_objects += page_stats.number_of_objects;
		stats.number_of_objects_marked_for_deletion += page_stats.number_of_objects_marked_for_deletion;
		stats.size_of_objects_marked_for_deletion += page_stats.size_of_objects_marked_for_deletion;
		stats.size_of_objects += page_stats.size_of_objects;
	}
	return stats;
}

std::vector<cache_stats> cache_manager::get_caches_stats() const
{
	std::vector<cache_stats> caches_stats;
	for (size_t i = 0; i < m_caches.size(); ++i) {
		caches_stats.push_back(m_caches[i]->get_cache_stats());
	}
	return caches_stats;
}

<<<<<<< HEAD
private:
	std::unique_lock<T> m_guard;
	dnet_node *m_node;
	char m_name[256];
	elliptics_timer m_timer;
};

class cache_t {
	public:
		cache_t(struct dnet_node *n, size_t max_size) :
		m_need_exit(false),
		m_node(n),
		m_cache_size(0),
		m_max_cache_size(max_size) {
			m_lifecheck = std::thread(std::bind(&cache_t::life_check, this));
		}

		~cache_t() {
			stop();
			m_lifecheck.join();

			m_max_cache_size = 0; //sets max_size to 0 for erasing lru set
			resize(0);

			elliptics_unique_lock<std::mutex> guard(m_lock, m_node, "~cache_t: %p", this);

			while(!m_syncset.empty()) { //removes datas from syncset
				erase_element(&*m_syncset.begin());
			}

			while(!m_lifeset.empty()) { //removes datas from lifeset
				erase_element(&*m_lifeset.begin());
			}
		}

		void stop() {
			m_need_exit = true;
		}

		int write(const unsigned char *id, dnet_net_state *st, dnet_cmd *cmd, dnet_io_attr *io, const char *data) {
			const size_t lifetime = io->start;
			const size_t size = io->size;
			const bool remove_from_disk = (io->flags & DNET_IO_FLAGS_CACHE_REMOVE_FROM_DISK);
			const bool cache = (io->flags & DNET_IO_FLAGS_CACHE);
			const bool cache_only = (io->flags & DNET_IO_FLAGS_CACHE_ONLY);
			const bool append = (io->flags & DNET_IO_FLAGS_APPEND);

			elliptics_timer timer;

			dnet_log(m_node, DNET_LOG_DEBUG, "%s: CACHE: before guard\n", dnet_dump_id_str(id));
			elliptics_unique_lock<std::mutex> guard(m_lock, m_node, "%s: CACHE WRITE: %p", dnet_dump_id_str(id), this);
			dnet_log(m_node, DNET_LOG_DEBUG, "%s: CACHE: after guard, lock: %lld ms\n", dnet_dump_id_str(id), timer.restart());

			iset_t::iterator it = m_set.find(id);

			if (it == m_set.end() && !cache) {
				dnet_log(m_node, DNET_LOG_DEBUG, "%s: CACHE: not a cache call\n", dnet_dump_id_str(id));
				return -ENOTSUP;
			}

			// Optimization for append-only commands
			if (!cache_only) {
				if (append && (it == m_set.end() || it->only_append())) {
					if (it == m_set.end()) {
						it = create_data(id, 0, 0, false);
						it->set_only_append(true);
						it->set_synctime(time(NULL) + m_node->cache_sync_timeout);
						m_syncset.insert(*it);
					}

					auto &raw = it->data()->data();

					m_cache_size -= raw.size();
					monitor_decrease_cache(m_node->monitor, raw.size());
					m_lru.erase(m_lru.iterator_to(*it));

					const size_t new_size = raw.size() + io->size;

					timer.restart();

					if (m_cache_size + new_size > m_max_cache_size) {
						dnet_log(m_node, DNET_LOG_DEBUG, "%s: CACHE: resize called\n", dnet_dump_id_str(id));
						resize(new_size * 2);
						dnet_log(m_node, DNET_LOG_DEBUG, "%s: CACHE: resize finished: %lld ms\n", dnet_dump_id_str(id), timer.restart());
					}

					m_lru.push_back(*it);
					m_cache_size += new_size;
					monitor_increase_cache(m_node->monitor, new_size);

					raw.insert(raw.end(), data, data + io->size);

					it->set_timestamp(io->timestamp);
					it->set_user_flags(io->user_flags);

					cmd->flags &= ~DNET_FLAGS_NEED_ACK;
					return dnet_send_file_info_ts_without_fd(st, cmd, data, io->size, &io->timestamp);
				} else if (it != m_set.end() && it->only_append()) {
					sync_after_append(guard, false, &*it);

					dnet_log(m_node, DNET_LOG_DEBUG, "%s: CACHE: synced after append: %lld", dnet_dump_id_str(id), timer.restart());

					local_session sess(m_node);
					sess.set_ioflags(DNET_IO_FLAGS_NOCACHE | DNET_IO_FLAGS_APPEND);

					int err = m_node->cb->command_handler(st, m_node->cb->command_private, cmd, io);
					dnet_log(m_node, DNET_LOG_DEBUG, "%s: CACHE: second write result, cmd: %lld ms, err: %d", dnet_dump_id_str(id), timer.restart(), err);

					it = populate_from_disk(guard, id, false, &err);

					dnet_log(m_node, DNET_LOG_DEBUG, "%s: CACHE: read result, populate: %lld ms, err: %d", dnet_dump_id_str(id), timer.restart(), err);
					cmd->flags &= ~DNET_FLAGS_NEED_ACK;
					return err;
				}
			}

			if (it == m_set.end()) {
				dnet_log(m_node, DNET_LOG_DEBUG, "%s: CACHE: not exist\n", dnet_dump_id_str(id));
				// If file not found and CACHE flag is not set - fallback to backend request
				if (!cache_only && io->offset != 0) {
					int err = 0;
					it = populate_from_disk(guard, id, remove_from_disk, &err);

					if (err != 0 && err != -ENOENT)
						return err;
				}

				// Create empty data for code simplifing
				if (it == m_set.end())
					it = create_data(id, 0, 0, remove_from_disk);
			} else {
				dnet_log(m_node, DNET_LOG_DEBUG, "%s: CACHE: exists\n", dnet_dump_id_str(id));
			}
			dnet_log(m_node, DNET_LOG_DEBUG, "%s: CACHE: data ensured: %lld ms\n", dnet_dump_id_str(id), timer.restart());

			raw_data_t &raw = *it->data();

			if (io->flags & DNET_IO_FLAGS_COMPARE_AND_SWAP) {
				// Data is already in memory, so it's free to use it
				// raw.size() is zero only if there is no such file on the server
				if (raw.size() != 0) {
					struct dnet_raw_id csum;
					dnet_transform_node(m_node, raw.data().data(), raw.size(), csum.id, sizeof(csum.id));

					if (memcmp(csum.id, io->parent, DNET_ID_SIZE)) {
						dnet_log(m_node, DNET_LOG_ERROR, "%s: cas: cache checksum mismatch\n", dnet_dump_id(&cmd->id));
						return -EBADFD;
					}
				}
			}

			dnet_log(m_node, DNET_LOG_DEBUG, "%s: CACHE: CAS checked: %lld ms\n", dnet_dump_id_str(id), timer.restart());

			size_t new_size = 0;

			if (append) {
				new_size = raw.size() + size;
			} else {
				new_size = io->offset + io->size;
			}

			// Recalc used space, free enough space for new data, move object to the end of the queue
			m_cache_size -= raw.size();
			monitor_decrease_cache(m_node->monitor, raw.size());
			m_lru.erase(m_lru.iterator_to(*it));

			if (m_cache_size + new_size > m_max_cache_size) {
				dnet_log(m_node, DNET_LOG_DEBUG, "%s: CACHE: resize called: %lld ms\n", dnet_dump_id_str(id), timer.restart());
				resize(new_size * 2);
				dnet_log(m_node, DNET_LOG_DEBUG, "%s: CACHE: resize finished: %lld ms\n", dnet_dump_id_str(id), timer.restart());
			}

			m_lru.push_back(*it);
			it->set_remove_from_cache(false);
			m_cache_size += new_size;
			monitor_increase_cache(m_node->monitor, new_size);

			if (append) {
				raw.data().insert(raw.data().end(), data, data + size);
			} else {
				raw.data().resize(new_size);
				memcpy(raw.data().data() + io->offset, data, size);
			}

			dnet_log(m_node, DNET_LOG_DEBUG, "%s: CACHE: data modified: %lld ms\n", dnet_dump_id_str(id), timer.restart());

			// Mark data as dirty one, so it will be synced to the disk
			if (!it->synctime() && !(io->flags & DNET_IO_FLAGS_CACHE_ONLY)) {
				it->set_synctime(time(NULL) + m_node->cache_sync_timeout);
				m_syncset.insert(*it);
			}

			if (it->lifetime())
				m_lifeset.erase(m_lifeset.iterator_to(*it));

			if (lifetime) {
				it->set_lifetime(lifetime + time(NULL));
				m_lifeset.insert(*it);
			}

			it->set_timestamp(io->timestamp);
			it->set_user_flags(io->user_flags);

			dnet_log(m_node, DNET_LOG_DEBUG, "%s: CACHE: finished write: %lld ,s\n", dnet_dump_id_str(id), timer.restart());

			cmd->flags &= ~DNET_FLAGS_NEED_ACK;
			return dnet_send_file_info_ts_without_fd(st, cmd, raw.data().data() + io->offset, io->size, &io->timestamp);
		}

		std::shared_ptr<raw_data_t> read(const unsigned char *id, dnet_cmd *cmd, dnet_io_attr *io) {
			const bool cache = (io->flags & DNET_IO_FLAGS_CACHE);
			const bool cache_only = (io->flags & DNET_IO_FLAGS_CACHE_ONLY);
			(void) cmd;

			elliptics_timer timer;

			dnet_log(m_node, DNET_LOG_DEBUG, "%s: CACHE READ: before guard\n", dnet_dump_id_str(id));
			elliptics_unique_lock<std::mutex> guard(m_lock, m_node, "%s: CACHE READ: %p", dnet_dump_id_str(id), this);
			dnet_log(m_node, DNET_LOG_DEBUG, "%s: CACHE READ: after guard, lock: %lld ms\n", dnet_dump_id_str(id), timer.restart());

			iset_t::iterator it = m_set.find(id);
			if (it != m_set.end() && it->only_append()) {
				sync_after_append(guard, true, &*it);
				dnet_log(m_node, DNET_LOG_DEBUG, "%s: CACHE READ: synced append-only data, find+sync: %lld ms\n", dnet_dump_id_str(id), timer.restart());

				it = m_set.end();
			}
			timer.restart();

			if (it == m_set.end() && cache && !cache_only) {
				dnet_log(m_node, DNET_LOG_DEBUG, "%s: CACHE READ: not exist\n", dnet_dump_id_str(id));
				int err = 0;
				it = populate_from_disk(guard, id, false, &err);
			} else {
				dnet_log(m_node, DNET_LOG_DEBUG, "%s: CACHE READ: exists\n", dnet_dump_id_str(id));
			}

			dnet_log(m_node, DNET_LOG_DEBUG, "%s: CACHE READ: data ensured: %lld ms\n", dnet_dump_id_str(id), timer.restart());

			if (it != m_set.end()) {
				m_lru.erase(m_lru.iterator_to(*it));
				it->set_remove_from_cache(false);
				m_lru.push_back(*it);

				io->timestamp = it->timestamp();
				io->user_flags = it->user_flags();
				dnet_log(m_node, DNET_LOG_DEBUG, "%s: CACHE READ: returned: %lld ms\n", dnet_dump_id_str(id), timer.restart());
				return it->data();
			}

			return std::shared_ptr<raw_data_t>();
		}

		int remove(const unsigned char *id, dnet_io_attr *io) {
			const bool cache_only = (io->flags & DNET_IO_FLAGS_CACHE_ONLY);
			bool remove_from_disk = !cache_only;
			int err = -ENOENT;

			elliptics_timer timer;

			dnet_log(m_node, DNET_LOG_DEBUG, "%s: CACHE REMOVE: before guard\n", dnet_dump_id_str(id));
			elliptics_unique_lock<std::mutex> guard(m_lock, m_node, "%s: CACHE REMOVE: %p", dnet_dump_id_str(id), this);
			dnet_log(m_node, DNET_LOG_DEBUG, "%s: CACHE REMOVE: after guard, lock: %lld ms\n", dnet_dump_id_str(id), timer.restart());

			iset_t::iterator it = m_set.find(id);
			if (it != m_set.end()) {
				// If cache_only is not set the data also should be remove from the disk
				// If data is marked and cache_only is not set - data must be synced to the disk
				remove_from_disk |= it->remove_from_disk();
				if (it->synctime() && !cache_only) {
					m_syncset.erase(m_syncset.iterator_to(*it));
					it->clear_synctime();
				}
				erase_element(&(*it));
				err = 0;
				dnet_log(m_node, DNET_LOG_DEBUG, "%s: CACHE REMOVE: erased: %lld ms\n", dnet_dump_id_str(id), timer.restart());
			}

			guard.unlock();

			if (remove_from_disk) {
				struct dnet_id raw;
				memset(&raw, 0, sizeof(struct dnet_id));

				dnet_setup_id(&raw, 0, (unsigned char *)id);

				dnet_log(m_node, DNET_LOG_DEBUG, "%s: CACHE REMOVE: before removing from disk\n", dnet_dump_id_str(id));
				timer.restart();
				int local_err = dnet_remove_local(m_node, &raw);
				if (local_err != -ENOENT)
					err = local_err;
				dnet_log(m_node, DNET_LOG_DEBUG, "%s: CACHE REMOVE: after removing from disk: %lld ms\n", dnet_dump_id_str(id), timer.restart());
			}

			return err;
		}

		int lookup(const unsigned char *id, dnet_net_state *st, dnet_cmd *cmd) {
			int err = 0;

			elliptics_timer timer;

			dnet_log(m_node, DNET_LOG_DEBUG, "%s: CACHE LOOKUP: before guard\n", dnet_dump_id_str(id));
			elliptics_unique_lock<std::mutex> guard(m_lock, m_node, "%s: CACHE LOOKUP: %p", dnet_dump_id_str(id), this);
			dnet_log(m_node, DNET_LOG_DEBUG, "%s: CACHE LOOKUP: after guard, lock: %lld ms\n", dnet_dump_id_str(id), timer.restart());

			iset_t::iterator it = m_set.find(id);
			if (it == m_set.end()) {
				return -ENOTSUP;
			}

			dnet_time timestamp = it->timestamp();

			guard.unlock();

			local_session sess(m_node);

			cmd->flags |= DNET_FLAGS_NOCACHE;

			ioremap::elliptics::data_pointer data = sess.lookup(*cmd, &err);

			cmd->flags &= ~DNET_FLAGS_NOCACHE;

			if (err) {
				cmd->flags &= ~DNET_FLAGS_NEED_ACK;
				return dnet_send_file_info_ts_without_fd(st, cmd, NULL, 0, &timestamp);
			}

			dnet_file_info *info = data.skip<dnet_addr>().data<dnet_file_info>();
			info->mtime = timestamp;

			cmd->flags &= (DNET_FLAGS_MORE | DNET_FLAGS_NEED_ACK);
			return dnet_send_reply(st, cmd, data.data(), data.size(), 0);
		}

	private:
		bool m_need_exit;
		struct dnet_node *m_node;
		size_t m_cache_size, m_max_cache_size;
		std::mutex m_lock;
		iset_t m_set;
		lru_list_t m_lru;
		life_set_t m_lifeset;
		sync_set_t m_syncset;
		std::thread m_lifecheck;

		cache_t(const cache_t &) = delete;

		iset_t::iterator create_data(const unsigned char *id, const char *data, size_t size, bool remove_from_disk) {
			if (m_cache_size + size > m_max_cache_size) {
				dnet_log(m_node, DNET_LOG_DEBUG, "%s: CACHE: resize called from create_data\n", dnet_dump_id_str(id));
				resize(size);
				dnet_log(m_node, DNET_LOG_DEBUG, "%s: CACHE: resize finished from create_data\n", dnet_dump_id_str(id));
			}

			data_t *raw = new data_t(id, 0, data, size, remove_from_disk);

			m_cache_size += size;
			monitor_increase_cache(m_node->monitor, size);

			m_lru.push_back(*raw);
			return m_set.insert(*raw).first;
		}

		iset_t::iterator populate_from_disk(elliptics_unique_lock<std::mutex> &guard, const unsigned char *id, bool remove_from_disk, int *err) {
			if (guard.owns_lock()) {
				guard.unlock();
			}

			elliptics_timer timer;

			local_session sess(m_node);
			sess.set_ioflags(DNET_IO_FLAGS_NOCACHE);

			dnet_id raw_id;
			memset(&raw_id, 0, sizeof(raw_id));
			memcpy(raw_id.id, id, DNET_ID_SIZE);

			uint64_t user_flags = 0;
			dnet_time timestamp;
			dnet_empty_time(&timestamp);

			dnet_log(m_node, DNET_LOG_DEBUG, "%s: CACHE: populating from disk started: %lld ms\n", dnet_dump_id_str(id), timer.restart());

			ioremap::elliptics::data_pointer data = sess.read(raw_id, &user_flags, &timestamp, err);

			dnet_log(m_node, DNET_LOG_DEBUG, "%s: CACHE: populating from disk finished: %lld ms, err: %d\n", dnet_dump_id_str(id), timer.restart(), *err);

			dnet_log(m_node, DNET_LOG_DEBUG, "%s: CACHE: populating from disk, before lock: %lld ms\n", dnet_dump_id_str(id), timer.restart());
			guard.lock();
			dnet_log(m_node, DNET_LOG_DEBUG, "%s: CACHE: populating from disk, after lock: %lld ms\n", dnet_dump_id_str(id), timer.restart());

			if (*err == 0) {
				auto it = create_data(id, reinterpret_cast<char *>(data.data()), data.size(), remove_from_disk);
				it->set_user_flags(user_flags);
				it->set_timestamp(timestamp);
				dnet_log(m_node, DNET_LOG_DEBUG, "%s: CACHE: populating from disk, data created: %lld ms\n", dnet_dump_id_str(id), timer.restart());
				return it;
			}

			return m_set.end();
		}

		void resize(size_t reserve) {
			size_t removed_size = 0;

			for (auto it = m_lru.begin(); it != m_lru.end();) {
				if (m_max_cache_size + removed_size > m_cache_size + reserve)
					break;

				data_t *raw = &*it;
				++it;

				if (raw->synctime() || raw->remove_from_cache()) {
					if (!raw->remove_from_cache()) {
						raw->set_remove_from_cache(true);

						m_syncset.erase(m_syncset.iterator_to(*raw));
						raw->set_synctime(1);
						m_syncset.insert(*raw);
					}
					removed_size += raw->size();
				} else {
					erase_element(raw);
				}
			}
		}

		void erase_element(data_t *obj) {
			elliptics_timer timer;

			m_lru.erase(m_lru.iterator_to(*obj));
			m_set.erase(m_set.iterator_to(*obj));
			if (obj->lifetime())
				m_lifeset.erase(m_lifeset.iterator_to(*obj));

			if (obj->synctime()) {
				sync_element(obj);

				m_syncset.erase(m_syncset.iterator_to(*obj));
				obj->clear_synctime();
			}

			m_cache_size -= obj->size();
			monitor_decrease_cache(m_node->monitor, obj->size());

			dnet_log(m_node, DNET_LOG_DEBUG, "%s: CACHE: erased element: %lld ms\n", dnet_dump_id_str(obj->id().id), timer.restart());

			delete obj;
		}

		void sync_element(const dnet_id &raw, bool after_append, const std::vector<char> &data, uint64_t user_flags, const dnet_time &timestamp) {
			local_session sess(m_node);
			sess.set_ioflags(DNET_IO_FLAGS_NOCACHE | (after_append ? DNET_IO_FLAGS_APPEND : 0));

			int err = sess.write(raw, data.data(), data.size(), user_flags, timestamp);
			if (err) {
				dnet_log(m_node, DNET_LOG_ERROR, "%s: CACHE: forced to sync to disk, err: %d\n", dnet_dump_id_str(raw.id), err);
			} else {
				dnet_log(m_node, DNET_LOG_DEBUG, "%s: CACHE: forced to sync to disk, err: %d\n", dnet_dump_id_str(raw.id), err);
			}
		}

		void sync_element(data_t *obj) {
			struct dnet_id raw;
			memset(&raw, 0, sizeof(struct dnet_id));
			memcpy(raw.id, obj->id().id, DNET_ID_SIZE);

			auto &data = obj->data()->data();

			sync_element(raw, obj->only_append(), data, obj->user_flags(), obj->timestamp());
		}

		void sync_after_append(elliptics_unique_lock<std::mutex> &guard, bool lock_guard, data_t *obj) {
			elliptics_timer timer;

			std::shared_ptr<raw_data_t> raw_data = obj->data();
			m_syncset.erase(m_syncset.iterator_to(*obj));
			obj->set_synctime(0);

			dnet_id id;
			memset(&id, 0, sizeof(id));
			memcpy(id.id, obj->id().id, DNET_ID_SIZE);

			uint64_t user_flags = obj->user_flags();
			dnet_time timestamp = obj->timestamp();

			const auto timer_prepare = timer.restart();

			erase_element(&*obj);

			const auto timer_erase = timer.restart();

			guard.unlock();

			local_session sess(m_node);
			sess.set_ioflags(DNET_IO_FLAGS_NOCACHE | DNET_IO_FLAGS_APPEND);

			auto &raw = raw_data->data();

			const auto timer_before_write = timer.restart();

			int err = sess.write(id, raw.data(), raw.size(), user_flags, timestamp);

			const auto timer_after_write = timer.restart();

			if (lock_guard)
				guard.lock();

			const auto timer_lock = timer.restart();

			dnet_log(m_node, DNET_LOG_INFO, "%s: CACHE: sync after append, "
				"prepare: %lld ms, erase: %lld ms, before_write: %lld ms, after_write: %lld ms, lock: %lld ms, err: %d",
				 dnet_dump_id_str(id.id), timer_prepare, timer_erase, timer_before_write, timer_after_write, timer_lock, err);
		}

		void life_check(void) {
			while (!m_need_exit) {
				std::deque<struct dnet_id> remove;

				while (!m_need_exit && !m_lifeset.empty()) {
					size_t time = ::time(NULL);

					elliptics_unique_lock<std::mutex> guard(m_lock, m_node, "CACHE LIFE: %p", this);

					if (m_lifeset.empty())
						break;

					life_set_t::iterator it = m_lifeset.begin();
					if (it->lifetime() > time)
						break;

					if (it->remove_from_disk()) {
						struct dnet_id id;
						memset(&id, 0, sizeof(struct dnet_id));

						dnet_setup_id(&id, 0, (unsigned char *)it->id().id);

						remove.push_back(id);
					}

					erase_element(&(*it));
				}

				dnet_id id;
				std::vector<char> data;
				uint64_t user_flags;
				dnet_time timestamp;

				memset(&id, 0, sizeof(id));

				while (!m_need_exit && !m_syncset.empty()) {
					size_t time = ::time(NULL);

					elliptics_unique_lock<std::mutex> guard(m_lock, m_node, "CACHE SYNC: %p", this);

					if (m_syncset.empty())
						break;

					sync_set_t::iterator it = m_syncset.begin();

					data_t *obj = &*it;
					if (obj->synctime() > time)
						break;

					if (obj->only_append()) {
						sync_after_append(guard, false, obj);
						continue;
					}

					memcpy(id.id, obj->id().id, DNET_ID_SIZE);
					data = it->data()->data();
					user_flags = obj->user_flags();
					timestamp = obj->timestamp();

					m_syncset.erase(it);
					obj->clear_synctime();

					guard.unlock();
					dnet_oplock(m_node, &id);

					// sync_element uses local_session which always uses DNET_FLAGS_NOLOCK
					sync_element(id, false, data, user_flags, timestamp);

					dnet_opunlock(m_node, &id);
					guard.lock();

					auto jt = m_set.find(id.id);
					if (jt != m_set.end()) {
						if (jt->remove_from_cache()) {
							erase_element(&*jt);
						}
					}
				}

				for (std::deque<struct dnet_id>::iterator it = remove.begin(); it != remove.end(); ++it) {
					dnet_remove_local(m_node, &(*it));
				}

				sleep(1);
			}
		}
};

class cache_manager {
	public:
		cache_manager(struct dnet_node *n, int num = 16) {
			for (int i  = 0; i < num; ++i) {
				m_caches.emplace_back(std::make_shared<cache_t>(n, n->cache_size / num));
			}
		}

		~cache_manager() {
			//Stops all caches in parallel. Avoids sleeping in all cache distructors
			for (auto it(m_caches.begin()), end(m_caches.end()); it != end; ++it) {
				(*it)->stop(); //Sets cache as stopped
			}
		}

		int write(const unsigned char *id, dnet_net_state *st, dnet_cmd *cmd, dnet_io_attr *io, const char *data) {
			return m_caches[idx(id)]->write(id, st, cmd, io, data);
		}

		std::shared_ptr<raw_data_t> read(const unsigned char *id, dnet_cmd *cmd, dnet_io_attr *io) {
			return m_caches[idx(id)]->read(id, cmd, io);
		}

		int remove(const unsigned char *id, dnet_io_attr *io) {
			return m_caches[idx(id)]->remove(id, io);
		}

		int lookup(const unsigned char *id, dnet_net_state *st, dnet_cmd *cmd) {
			return m_caches[idx(id)]->lookup(id, st, cmd);
		}

		int indexes_find(dnet_cmd *cmd, dnet_indexes_request *request) {
			(void) cmd;
			(void) request;
			return -ENOTSUP;
		}

		int indexes_update(dnet_cmd *cmd, dnet_indexes_request *request) {
			(void) cmd;
			(void) request;
			return -ENOTSUP;
		}

		int indexes_internal(dnet_cmd *cmd, dnet_indexes_request *request) {
			(void) cmd;
			(void) request;
			return -ENOTSUP;
		}

	private:
		std::vector<std::shared_ptr<cache_t>> m_caches;

		size_t idx(const unsigned char *id) {
			unsigned i = *(unsigned *)id;
			return i % m_caches.size();
		}
};
=======
size_t cache_manager::idx(const unsigned char *id) {
	unsigned i = *(unsigned *)id;
	return i % m_caches.size();
}
>>>>>>> df4ca2d9

}}

using namespace ioremap::cache;

int dnet_cmd_cache_io(struct dnet_net_state *st, struct dnet_cmd *cmd, struct dnet_io_attr *io, char *data)
{
	struct dnet_node *n = st->n;
	int err = -ENOTSUP;

	if (!n->cache) {
		dnet_log(n, DNET_LOG_NOTICE, "%s: cache is not supported\n", dnet_dump_id(&cmd->id));
		return -ENOTSUP;
	}

	cache_manager *cache = (cache_manager *)n->cache;
	std::shared_ptr<raw_data_t> d;

//	cache_stats stats = cache->get_cache_stats();
//	dnet_log(n, DNET_LOG_INFO, "CACHE_INFO: objects: %zd\n", stats.number_of_objects);

	try {
		switch (cmd->cmd) {
			case DNET_CMD_WRITE:
				err = cache->write(io->id, st, cmd, io, data);
				break;
			case DNET_CMD_READ:
				d = cache->read(io->id, cmd, io);
				if (!d) {
					if (!(io->flags & DNET_IO_FLAGS_CACHE)) {
						return -ENOTSUP;
					}

					err = -ENOENT;
					break;
				}

				if (io->offset + io->size > d->size()) {
					dnet_log_raw(n, DNET_LOG_ERROR, "%s: %s cache: invalid offset/size: "
							"offset: %llu, size: %llu, cached-size: %zd\n",
							dnet_dump_id(&cmd->id), dnet_cmd_string(cmd->cmd),
							(unsigned long long)io->offset, (unsigned long long)io->size,
							d->size());
					err = -EINVAL;
					break;
				}

				if (io->size == 0)
					io->size = d->size() - io->offset;

				cmd->flags &= ~DNET_FLAGS_NEED_ACK;
				err = dnet_send_read_data(st, cmd, io, (char *)d->data().data() + io->offset, -1, io->offset, 0);
				break;
			case DNET_CMD_DEL:
				err = cache->remove(cmd->id.id, io);
				break;
		}
	} catch (const std::exception &e) {
		dnet_log_raw(n, DNET_LOG_ERROR, "%s: %s cache operation failed: %s\n",
				dnet_dump_id(&cmd->id), dnet_cmd_string(cmd->cmd), e.what());
		err = -ENOENT;
	}

	return err;
}

int dnet_cmd_cache_indexes(struct dnet_net_state *st, struct dnet_cmd *cmd, struct dnet_indexes_request *request)
{
	struct dnet_node *n = st->n;
	int err = -ENOTSUP;

	if (!n->cache) {
		dnet_log(n, DNET_LOG_ERROR, "%s: cache is not supported\n", dnet_dump_id(&cmd->id));
		return -ENOTSUP;
	}

	cache_manager *cache = (cache_manager *)n->cache;

	try {
		switch (cmd->cmd) {
			case DNET_CMD_INDEXES_FIND:
				err = cache->indexes_find(cmd, request);
				break;
			case DNET_CMD_INDEXES_UPDATE:
				err = cache->indexes_update(cmd, request);
				break;
			case DNET_CMD_INDEXES_INTERNAL:
				err = cache->indexes_internal(cmd, request);
				break;
		}
	} catch (const std::exception &e) {
		dnet_log_raw(n, DNET_LOG_ERROR, "%s: %s cache operation failed: %s\n",
				dnet_dump_id(&cmd->id), dnet_cmd_string(cmd->cmd), e.what());
		err = -ENOENT;
	}

	return err;
}

int dnet_cmd_cache_lookup(struct dnet_net_state *st, struct dnet_cmd *cmd)
{
	struct dnet_node *n = st->n;
	int err = -ENOTSUP;

	if (!n->cache) {
		dnet_log(n, DNET_LOG_ERROR, "%s: cache is not supported\n", dnet_dump_id(&cmd->id));
		return -ENOTSUP;
	}

	cache_manager *cache = (cache_manager *)n->cache;

	try {
		cache->lookup(cmd->id.id, st, cmd);
	} catch (const std::exception &e) {
		dnet_log_raw(n, DNET_LOG_ERROR, "%s: %s cache operation failed: %s\n",
				dnet_dump_id(&cmd->id), dnet_cmd_string(cmd->cmd), e.what());
		err = -ENOENT;
	}

	return err;
}

int dnet_cache_init(struct dnet_node *n)
{
	if (!n->cache_size)
		return 0;

	try {
		n->cache = (void *)(new cache_manager(n));
	} catch (const std::exception &e) {
		dnet_log_raw(n, DNET_LOG_ERROR, "Could not create cache: %s\n", e.what());
		return -ENOMEM;
	}

	return 0;
}

void dnet_cache_cleanup(struct dnet_node *n)
{
	if (n->cache)
		delete (cache_manager *)n->cache;
}<|MERGE_RESOLUTION|>--- conflicted
+++ resolved
@@ -13,29 +13,9 @@
  * GNU Lesser General Public License for more details.
  */
 
-<<<<<<< HEAD
-#include <iostream>
-#include <deque>
-#include <vector>
-#include <deque>
-#include <mutex>
-#include <thread>
-#include <cstdio>
-
-#include <boost/unordered_map.hpp>
-#include <boost/intrusive/list.hpp>
-#include <boost/intrusive/set.hpp>
-
-#include "../library/elliptics.h"
+#include "cache.hpp"
 #include "../library/monitor.h"
-#include "../indexes/local_session.h"
-
-#include "elliptics/packet.h"
-#include "elliptics/interface.h"
-=======
-#include "cache.hpp"
 #include "slru_cache.hpp"
->>>>>>> df4ca2d9
 
 namespace ioremap { namespace cache {
 
@@ -124,674 +104,10 @@
 	return caches_stats;
 }
 
-<<<<<<< HEAD
-private:
-	std::unique_lock<T> m_guard;
-	dnet_node *m_node;
-	char m_name[256];
-	elliptics_timer m_timer;
-};
-
-class cache_t {
-	public:
-		cache_t(struct dnet_node *n, size_t max_size) :
-		m_need_exit(false),
-		m_node(n),
-		m_cache_size(0),
-		m_max_cache_size(max_size) {
-			m_lifecheck = std::thread(std::bind(&cache_t::life_check, this));
-		}
-
-		~cache_t() {
-			stop();
-			m_lifecheck.join();
-
-			m_max_cache_size = 0; //sets max_size to 0 for erasing lru set
-			resize(0);
-
-			elliptics_unique_lock<std::mutex> guard(m_lock, m_node, "~cache_t: %p", this);
-
-			while(!m_syncset.empty()) { //removes datas from syncset
-				erase_element(&*m_syncset.begin());
-			}
-
-			while(!m_lifeset.empty()) { //removes datas from lifeset
-				erase_element(&*m_lifeset.begin());
-			}
-		}
-
-		void stop() {
-			m_need_exit = true;
-		}
-
-		int write(const unsigned char *id, dnet_net_state *st, dnet_cmd *cmd, dnet_io_attr *io, const char *data) {
-			const size_t lifetime = io->start;
-			const size_t size = io->size;
-			const bool remove_from_disk = (io->flags & DNET_IO_FLAGS_CACHE_REMOVE_FROM_DISK);
-			const bool cache = (io->flags & DNET_IO_FLAGS_CACHE);
-			const bool cache_only = (io->flags & DNET_IO_FLAGS_CACHE_ONLY);
-			const bool append = (io->flags & DNET_IO_FLAGS_APPEND);
-
-			elliptics_timer timer;
-
-			dnet_log(m_node, DNET_LOG_DEBUG, "%s: CACHE: before guard\n", dnet_dump_id_str(id));
-			elliptics_unique_lock<std::mutex> guard(m_lock, m_node, "%s: CACHE WRITE: %p", dnet_dump_id_str(id), this);
-			dnet_log(m_node, DNET_LOG_DEBUG, "%s: CACHE: after guard, lock: %lld ms\n", dnet_dump_id_str(id), timer.restart());
-
-			iset_t::iterator it = m_set.find(id);
-
-			if (it == m_set.end() && !cache) {
-				dnet_log(m_node, DNET_LOG_DEBUG, "%s: CACHE: not a cache call\n", dnet_dump_id_str(id));
-				return -ENOTSUP;
-			}
-
-			// Optimization for append-only commands
-			if (!cache_only) {
-				if (append && (it == m_set.end() || it->only_append())) {
-					if (it == m_set.end()) {
-						it = create_data(id, 0, 0, false);
-						it->set_only_append(true);
-						it->set_synctime(time(NULL) + m_node->cache_sync_timeout);
-						m_syncset.insert(*it);
-					}
-
-					auto &raw = it->data()->data();
-
-					m_cache_size -= raw.size();
-					monitor_decrease_cache(m_node->monitor, raw.size());
-					m_lru.erase(m_lru.iterator_to(*it));
-
-					const size_t new_size = raw.size() + io->size;
-
-					timer.restart();
-
-					if (m_cache_size + new_size > m_max_cache_size) {
-						dnet_log(m_node, DNET_LOG_DEBUG, "%s: CACHE: resize called\n", dnet_dump_id_str(id));
-						resize(new_size * 2);
-						dnet_log(m_node, DNET_LOG_DEBUG, "%s: CACHE: resize finished: %lld ms\n", dnet_dump_id_str(id), timer.restart());
-					}
-
-					m_lru.push_back(*it);
-					m_cache_size += new_size;
-					monitor_increase_cache(m_node->monitor, new_size);
-
-					raw.insert(raw.end(), data, data + io->size);
-
-					it->set_timestamp(io->timestamp);
-					it->set_user_flags(io->user_flags);
-
-					cmd->flags &= ~DNET_FLAGS_NEED_ACK;
-					return dnet_send_file_info_ts_without_fd(st, cmd, data, io->size, &io->timestamp);
-				} else if (it != m_set.end() && it->only_append()) {
-					sync_after_append(guard, false, &*it);
-
-					dnet_log(m_node, DNET_LOG_DEBUG, "%s: CACHE: synced after append: %lld", dnet_dump_id_str(id), timer.restart());
-
-					local_session sess(m_node);
-					sess.set_ioflags(DNET_IO_FLAGS_NOCACHE | DNET_IO_FLAGS_APPEND);
-
-					int err = m_node->cb->command_handler(st, m_node->cb->command_private, cmd, io);
-					dnet_log(m_node, DNET_LOG_DEBUG, "%s: CACHE: second write result, cmd: %lld ms, err: %d", dnet_dump_id_str(id), timer.restart(), err);
-
-					it = populate_from_disk(guard, id, false, &err);
-
-					dnet_log(m_node, DNET_LOG_DEBUG, "%s: CACHE: read result, populate: %lld ms, err: %d", dnet_dump_id_str(id), timer.restart(), err);
-					cmd->flags &= ~DNET_FLAGS_NEED_ACK;
-					return err;
-				}
-			}
-
-			if (it == m_set.end()) {
-				dnet_log(m_node, DNET_LOG_DEBUG, "%s: CACHE: not exist\n", dnet_dump_id_str(id));
-				// If file not found and CACHE flag is not set - fallback to backend request
-				if (!cache_only && io->offset != 0) {
-					int err = 0;
-					it = populate_from_disk(guard, id, remove_from_disk, &err);
-
-					if (err != 0 && err != -ENOENT)
-						return err;
-				}
-
-				// Create empty data for code simplifing
-				if (it == m_set.end())
-					it = create_data(id, 0, 0, remove_from_disk);
-			} else {
-				dnet_log(m_node, DNET_LOG_DEBUG, "%s: CACHE: exists\n", dnet_dump_id_str(id));
-			}
-			dnet_log(m_node, DNET_LOG_DEBUG, "%s: CACHE: data ensured: %lld ms\n", dnet_dump_id_str(id), timer.restart());
-
-			raw_data_t &raw = *it->data();
-
-			if (io->flags & DNET_IO_FLAGS_COMPARE_AND_SWAP) {
-				// Data is already in memory, so it's free to use it
-				// raw.size() is zero only if there is no such file on the server
-				if (raw.size() != 0) {
-					struct dnet_raw_id csum;
-					dnet_transform_node(m_node, raw.data().data(), raw.size(), csum.id, sizeof(csum.id));
-
-					if (memcmp(csum.id, io->parent, DNET_ID_SIZE)) {
-						dnet_log(m_node, DNET_LOG_ERROR, "%s: cas: cache checksum mismatch\n", dnet_dump_id(&cmd->id));
-						return -EBADFD;
-					}
-				}
-			}
-
-			dnet_log(m_node, DNET_LOG_DEBUG, "%s: CACHE: CAS checked: %lld ms\n", dnet_dump_id_str(id), timer.restart());
-
-			size_t new_size = 0;
-
-			if (append) {
-				new_size = raw.size() + size;
-			} else {
-				new_size = io->offset + io->size;
-			}
-
-			// Recalc used space, free enough space for new data, move object to the end of the queue
-			m_cache_size -= raw.size();
-			monitor_decrease_cache(m_node->monitor, raw.size());
-			m_lru.erase(m_lru.iterator_to(*it));
-
-			if (m_cache_size + new_size > m_max_cache_size) {
-				dnet_log(m_node, DNET_LOG_DEBUG, "%s: CACHE: resize called: %lld ms\n", dnet_dump_id_str(id), timer.restart());
-				resize(new_size * 2);
-				dnet_log(m_node, DNET_LOG_DEBUG, "%s: CACHE: resize finished: %lld ms\n", dnet_dump_id_str(id), timer.restart());
-			}
-
-			m_lru.push_back(*it);
-			it->set_remove_from_cache(false);
-			m_cache_size += new_size;
-			monitor_increase_cache(m_node->monitor, new_size);
-
-			if (append) {
-				raw.data().insert(raw.data().end(), data, data + size);
-			} else {
-				raw.data().resize(new_size);
-				memcpy(raw.data().data() + io->offset, data, size);
-			}
-
-			dnet_log(m_node, DNET_LOG_DEBUG, "%s: CACHE: data modified: %lld ms\n", dnet_dump_id_str(id), timer.restart());
-
-			// Mark data as dirty one, so it will be synced to the disk
-			if (!it->synctime() && !(io->flags & DNET_IO_FLAGS_CACHE_ONLY)) {
-				it->set_synctime(time(NULL) + m_node->cache_sync_timeout);
-				m_syncset.insert(*it);
-			}
-
-			if (it->lifetime())
-				m_lifeset.erase(m_lifeset.iterator_to(*it));
-
-			if (lifetime) {
-				it->set_lifetime(lifetime + time(NULL));
-				m_lifeset.insert(*it);
-			}
-
-			it->set_timestamp(io->timestamp);
-			it->set_user_flags(io->user_flags);
-
-			dnet_log(m_node, DNET_LOG_DEBUG, "%s: CACHE: finished write: %lld ,s\n", dnet_dump_id_str(id), timer.restart());
-
-			cmd->flags &= ~DNET_FLAGS_NEED_ACK;
-			return dnet_send_file_info_ts_without_fd(st, cmd, raw.data().data() + io->offset, io->size, &io->timestamp);
-		}
-
-		std::shared_ptr<raw_data_t> read(const unsigned char *id, dnet_cmd *cmd, dnet_io_attr *io) {
-			const bool cache = (io->flags & DNET_IO_FLAGS_CACHE);
-			const bool cache_only = (io->flags & DNET_IO_FLAGS_CACHE_ONLY);
-			(void) cmd;
-
-			elliptics_timer timer;
-
-			dnet_log(m_node, DNET_LOG_DEBUG, "%s: CACHE READ: before guard\n", dnet_dump_id_str(id));
-			elliptics_unique_lock<std::mutex> guard(m_lock, m_node, "%s: CACHE READ: %p", dnet_dump_id_str(id), this);
-			dnet_log(m_node, DNET_LOG_DEBUG, "%s: CACHE READ: after guard, lock: %lld ms\n", dnet_dump_id_str(id), timer.restart());
-
-			iset_t::iterator it = m_set.find(id);
-			if (it != m_set.end() && it->only_append()) {
-				sync_after_append(guard, true, &*it);
-				dnet_log(m_node, DNET_LOG_DEBUG, "%s: CACHE READ: synced append-only data, find+sync: %lld ms\n", dnet_dump_id_str(id), timer.restart());
-
-				it = m_set.end();
-			}
-			timer.restart();
-
-			if (it == m_set.end() && cache && !cache_only) {
-				dnet_log(m_node, DNET_LOG_DEBUG, "%s: CACHE READ: not exist\n", dnet_dump_id_str(id));
-				int err = 0;
-				it = populate_from_disk(guard, id, false, &err);
-			} else {
-				dnet_log(m_node, DNET_LOG_DEBUG, "%s: CACHE READ: exists\n", dnet_dump_id_str(id));
-			}
-
-			dnet_log(m_node, DNET_LOG_DEBUG, "%s: CACHE READ: data ensured: %lld ms\n", dnet_dump_id_str(id), timer.restart());
-
-			if (it != m_set.end()) {
-				m_lru.erase(m_lru.iterator_to(*it));
-				it->set_remove_from_cache(false);
-				m_lru.push_back(*it);
-
-				io->timestamp = it->timestamp();
-				io->user_flags = it->user_flags();
-				dnet_log(m_node, DNET_LOG_DEBUG, "%s: CACHE READ: returned: %lld ms\n", dnet_dump_id_str(id), timer.restart());
-				return it->data();
-			}
-
-			return std::shared_ptr<raw_data_t>();
-		}
-
-		int remove(const unsigned char *id, dnet_io_attr *io) {
-			const bool cache_only = (io->flags & DNET_IO_FLAGS_CACHE_ONLY);
-			bool remove_from_disk = !cache_only;
-			int err = -ENOENT;
-
-			elliptics_timer timer;
-
-			dnet_log(m_node, DNET_LOG_DEBUG, "%s: CACHE REMOVE: before guard\n", dnet_dump_id_str(id));
-			elliptics_unique_lock<std::mutex> guard(m_lock, m_node, "%s: CACHE REMOVE: %p", dnet_dump_id_str(id), this);
-			dnet_log(m_node, DNET_LOG_DEBUG, "%s: CACHE REMOVE: after guard, lock: %lld ms\n", dnet_dump_id_str(id), timer.restart());
-
-			iset_t::iterator it = m_set.find(id);
-			if (it != m_set.end()) {
-				// If cache_only is not set the data also should be remove from the disk
-				// If data is marked and cache_only is not set - data must be synced to the disk
-				remove_from_disk |= it->remove_from_disk();
-				if (it->synctime() && !cache_only) {
-					m_syncset.erase(m_syncset.iterator_to(*it));
-					it->clear_synctime();
-				}
-				erase_element(&(*it));
-				err = 0;
-				dnet_log(m_node, DNET_LOG_DEBUG, "%s: CACHE REMOVE: erased: %lld ms\n", dnet_dump_id_str(id), timer.restart());
-			}
-
-			guard.unlock();
-
-			if (remove_from_disk) {
-				struct dnet_id raw;
-				memset(&raw, 0, sizeof(struct dnet_id));
-
-				dnet_setup_id(&raw, 0, (unsigned char *)id);
-
-				dnet_log(m_node, DNET_LOG_DEBUG, "%s: CACHE REMOVE: before removing from disk\n", dnet_dump_id_str(id));
-				timer.restart();
-				int local_err = dnet_remove_local(m_node, &raw);
-				if (local_err != -ENOENT)
-					err = local_err;
-				dnet_log(m_node, DNET_LOG_DEBUG, "%s: CACHE REMOVE: after removing from disk: %lld ms\n", dnet_dump_id_str(id), timer.restart());
-			}
-
-			return err;
-		}
-
-		int lookup(const unsigned char *id, dnet_net_state *st, dnet_cmd *cmd) {
-			int err = 0;
-
-			elliptics_timer timer;
-
-			dnet_log(m_node, DNET_LOG_DEBUG, "%s: CACHE LOOKUP: before guard\n", dnet_dump_id_str(id));
-			elliptics_unique_lock<std::mutex> guard(m_lock, m_node, "%s: CACHE LOOKUP: %p", dnet_dump_id_str(id), this);
-			dnet_log(m_node, DNET_LOG_DEBUG, "%s: CACHE LOOKUP: after guard, lock: %lld ms\n", dnet_dump_id_str(id), timer.restart());
-
-			iset_t::iterator it = m_set.find(id);
-			if (it == m_set.end()) {
-				return -ENOTSUP;
-			}
-
-			dnet_time timestamp = it->timestamp();
-
-			guard.unlock();
-
-			local_session sess(m_node);
-
-			cmd->flags |= DNET_FLAGS_NOCACHE;
-
-			ioremap::elliptics::data_pointer data = sess.lookup(*cmd, &err);
-
-			cmd->flags &= ~DNET_FLAGS_NOCACHE;
-
-			if (err) {
-				cmd->flags &= ~DNET_FLAGS_NEED_ACK;
-				return dnet_send_file_info_ts_without_fd(st, cmd, NULL, 0, &timestamp);
-			}
-
-			dnet_file_info *info = data.skip<dnet_addr>().data<dnet_file_info>();
-			info->mtime = timestamp;
-
-			cmd->flags &= (DNET_FLAGS_MORE | DNET_FLAGS_NEED_ACK);
-			return dnet_send_reply(st, cmd, data.data(), data.size(), 0);
-		}
-
-	private:
-		bool m_need_exit;
-		struct dnet_node *m_node;
-		size_t m_cache_size, m_max_cache_size;
-		std::mutex m_lock;
-		iset_t m_set;
-		lru_list_t m_lru;
-		life_set_t m_lifeset;
-		sync_set_t m_syncset;
-		std::thread m_lifecheck;
-
-		cache_t(const cache_t &) = delete;
-
-		iset_t::iterator create_data(const unsigned char *id, const char *data, size_t size, bool remove_from_disk) {
-			if (m_cache_size + size > m_max_cache_size) {
-				dnet_log(m_node, DNET_LOG_DEBUG, "%s: CACHE: resize called from create_data\n", dnet_dump_id_str(id));
-				resize(size);
-				dnet_log(m_node, DNET_LOG_DEBUG, "%s: CACHE: resize finished from create_data\n", dnet_dump_id_str(id));
-			}
-
-			data_t *raw = new data_t(id, 0, data, size, remove_from_disk);
-
-			m_cache_size += size;
-			monitor_increase_cache(m_node->monitor, size);
-
-			m_lru.push_back(*raw);
-			return m_set.insert(*raw).first;
-		}
-
-		iset_t::iterator populate_from_disk(elliptics_unique_lock<std::mutex> &guard, const unsigned char *id, bool remove_from_disk, int *err) {
-			if (guard.owns_lock()) {
-				guard.unlock();
-			}
-
-			elliptics_timer timer;
-
-			local_session sess(m_node);
-			sess.set_ioflags(DNET_IO_FLAGS_NOCACHE);
-
-			dnet_id raw_id;
-			memset(&raw_id, 0, sizeof(raw_id));
-			memcpy(raw_id.id, id, DNET_ID_SIZE);
-
-			uint64_t user_flags = 0;
-			dnet_time timestamp;
-			dnet_empty_time(&timestamp);
-
-			dnet_log(m_node, DNET_LOG_DEBUG, "%s: CACHE: populating from disk started: %lld ms\n", dnet_dump_id_str(id), timer.restart());
-
-			ioremap::elliptics::data_pointer data = sess.read(raw_id, &user_flags, &timestamp, err);
-
-			dnet_log(m_node, DNET_LOG_DEBUG, "%s: CACHE: populating from disk finished: %lld ms, err: %d\n", dnet_dump_id_str(id), timer.restart(), *err);
-
-			dnet_log(m_node, DNET_LOG_DEBUG, "%s: CACHE: populating from disk, before lock: %lld ms\n", dnet_dump_id_str(id), timer.restart());
-			guard.lock();
-			dnet_log(m_node, DNET_LOG_DEBUG, "%s: CACHE: populating from disk, after lock: %lld ms\n", dnet_dump_id_str(id), timer.restart());
-
-			if (*err == 0) {
-				auto it = create_data(id, reinterpret_cast<char *>(data.data()), data.size(), remove_from_disk);
-				it->set_user_flags(user_flags);
-				it->set_timestamp(timestamp);
-				dnet_log(m_node, DNET_LOG_DEBUG, "%s: CACHE: populating from disk, data created: %lld ms\n", dnet_dump_id_str(id), timer.restart());
-				return it;
-			}
-
-			return m_set.end();
-		}
-
-		void resize(size_t reserve) {
-			size_t removed_size = 0;
-
-			for (auto it = m_lru.begin(); it != m_lru.end();) {
-				if (m_max_cache_size + removed_size > m_cache_size + reserve)
-					break;
-
-				data_t *raw = &*it;
-				++it;
-
-				if (raw->synctime() || raw->remove_from_cache()) {
-					if (!raw->remove_from_cache()) {
-						raw->set_remove_from_cache(true);
-
-						m_syncset.erase(m_syncset.iterator_to(*raw));
-						raw->set_synctime(1);
-						m_syncset.insert(*raw);
-					}
-					removed_size += raw->size();
-				} else {
-					erase_element(raw);
-				}
-			}
-		}
-
-		void erase_element(data_t *obj) {
-			elliptics_timer timer;
-
-			m_lru.erase(m_lru.iterator_to(*obj));
-			m_set.erase(m_set.iterator_to(*obj));
-			if (obj->lifetime())
-				m_lifeset.erase(m_lifeset.iterator_to(*obj));
-
-			if (obj->synctime()) {
-				sync_element(obj);
-
-				m_syncset.erase(m_syncset.iterator_to(*obj));
-				obj->clear_synctime();
-			}
-
-			m_cache_size -= obj->size();
-			monitor_decrease_cache(m_node->monitor, obj->size());
-
-			dnet_log(m_node, DNET_LOG_DEBUG, "%s: CACHE: erased element: %lld ms\n", dnet_dump_id_str(obj->id().id), timer.restart());
-
-			delete obj;
-		}
-
-		void sync_element(const dnet_id &raw, bool after_append, const std::vector<char> &data, uint64_t user_flags, const dnet_time &timestamp) {
-			local_session sess(m_node);
-			sess.set_ioflags(DNET_IO_FLAGS_NOCACHE | (after_append ? DNET_IO_FLAGS_APPEND : 0));
-
-			int err = sess.write(raw, data.data(), data.size(), user_flags, timestamp);
-			if (err) {
-				dnet_log(m_node, DNET_LOG_ERROR, "%s: CACHE: forced to sync to disk, err: %d\n", dnet_dump_id_str(raw.id), err);
-			} else {
-				dnet_log(m_node, DNET_LOG_DEBUG, "%s: CACHE: forced to sync to disk, err: %d\n", dnet_dump_id_str(raw.id), err);
-			}
-		}
-
-		void sync_element(data_t *obj) {
-			struct dnet_id raw;
-			memset(&raw, 0, sizeof(struct dnet_id));
-			memcpy(raw.id, obj->id().id, DNET_ID_SIZE);
-
-			auto &data = obj->data()->data();
-
-			sync_element(raw, obj->only_append(), data, obj->user_flags(), obj->timestamp());
-		}
-
-		void sync_after_append(elliptics_unique_lock<std::mutex> &guard, bool lock_guard, data_t *obj) {
-			elliptics_timer timer;
-
-			std::shared_ptr<raw_data_t> raw_data = obj->data();
-			m_syncset.erase(m_syncset.iterator_to(*obj));
-			obj->set_synctime(0);
-
-			dnet_id id;
-			memset(&id, 0, sizeof(id));
-			memcpy(id.id, obj->id().id, DNET_ID_SIZE);
-
-			uint64_t user_flags = obj->user_flags();
-			dnet_time timestamp = obj->timestamp();
-
-			const auto timer_prepare = timer.restart();
-
-			erase_element(&*obj);
-
-			const auto timer_erase = timer.restart();
-
-			guard.unlock();
-
-			local_session sess(m_node);
-			sess.set_ioflags(DNET_IO_FLAGS_NOCACHE | DNET_IO_FLAGS_APPEND);
-
-			auto &raw = raw_data->data();
-
-			const auto timer_before_write = timer.restart();
-
-			int err = sess.write(id, raw.data(), raw.size(), user_flags, timestamp);
-
-			const auto timer_after_write = timer.restart();
-
-			if (lock_guard)
-				guard.lock();
-
-			const auto timer_lock = timer.restart();
-
-			dnet_log(m_node, DNET_LOG_INFO, "%s: CACHE: sync after append, "
-				"prepare: %lld ms, erase: %lld ms, before_write: %lld ms, after_write: %lld ms, lock: %lld ms, err: %d",
-				 dnet_dump_id_str(id.id), timer_prepare, timer_erase, timer_before_write, timer_after_write, timer_lock, err);
-		}
-
-		void life_check(void) {
-			while (!m_need_exit) {
-				std::deque<struct dnet_id> remove;
-
-				while (!m_need_exit && !m_lifeset.empty()) {
-					size_t time = ::time(NULL);
-
-					elliptics_unique_lock<std::mutex> guard(m_lock, m_node, "CACHE LIFE: %p", this);
-
-					if (m_lifeset.empty())
-						break;
-
-					life_set_t::iterator it = m_lifeset.begin();
-					if (it->lifetime() > time)
-						break;
-
-					if (it->remove_from_disk()) {
-						struct dnet_id id;
-						memset(&id, 0, sizeof(struct dnet_id));
-
-						dnet_setup_id(&id, 0, (unsigned char *)it->id().id);
-
-						remove.push_back(id);
-					}
-
-					erase_element(&(*it));
-				}
-
-				dnet_id id;
-				std::vector<char> data;
-				uint64_t user_flags;
-				dnet_time timestamp;
-
-				memset(&id, 0, sizeof(id));
-
-				while (!m_need_exit && !m_syncset.empty()) {
-					size_t time = ::time(NULL);
-
-					elliptics_unique_lock<std::mutex> guard(m_lock, m_node, "CACHE SYNC: %p", this);
-
-					if (m_syncset.empty())
-						break;
-
-					sync_set_t::iterator it = m_syncset.begin();
-
-					data_t *obj = &*it;
-					if (obj->synctime() > time)
-						break;
-
-					if (obj->only_append()) {
-						sync_after_append(guard, false, obj);
-						continue;
-					}
-
-					memcpy(id.id, obj->id().id, DNET_ID_SIZE);
-					data = it->data()->data();
-					user_flags = obj->user_flags();
-					timestamp = obj->timestamp();
-
-					m_syncset.erase(it);
-					obj->clear_synctime();
-
-					guard.unlock();
-					dnet_oplock(m_node, &id);
-
-					// sync_element uses local_session which always uses DNET_FLAGS_NOLOCK
-					sync_element(id, false, data, user_flags, timestamp);
-
-					dnet_opunlock(m_node, &id);
-					guard.lock();
-
-					auto jt = m_set.find(id.id);
-					if (jt != m_set.end()) {
-						if (jt->remove_from_cache()) {
-							erase_element(&*jt);
-						}
-					}
-				}
-
-				for (std::deque<struct dnet_id>::iterator it = remove.begin(); it != remove.end(); ++it) {
-					dnet_remove_local(m_node, &(*it));
-				}
-
-				sleep(1);
-			}
-		}
-};
-
-class cache_manager {
-	public:
-		cache_manager(struct dnet_node *n, int num = 16) {
-			for (int i  = 0; i < num; ++i) {
-				m_caches.emplace_back(std::make_shared<cache_t>(n, n->cache_size / num));
-			}
-		}
-
-		~cache_manager() {
-			//Stops all caches in parallel. Avoids sleeping in all cache distructors
-			for (auto it(m_caches.begin()), end(m_caches.end()); it != end; ++it) {
-				(*it)->stop(); //Sets cache as stopped
-			}
-		}
-
-		int write(const unsigned char *id, dnet_net_state *st, dnet_cmd *cmd, dnet_io_attr *io, const char *data) {
-			return m_caches[idx(id)]->write(id, st, cmd, io, data);
-		}
-
-		std::shared_ptr<raw_data_t> read(const unsigned char *id, dnet_cmd *cmd, dnet_io_attr *io) {
-			return m_caches[idx(id)]->read(id, cmd, io);
-		}
-
-		int remove(const unsigned char *id, dnet_io_attr *io) {
-			return m_caches[idx(id)]->remove(id, io);
-		}
-
-		int lookup(const unsigned char *id, dnet_net_state *st, dnet_cmd *cmd) {
-			return m_caches[idx(id)]->lookup(id, st, cmd);
-		}
-
-		int indexes_find(dnet_cmd *cmd, dnet_indexes_request *request) {
-			(void) cmd;
-			(void) request;
-			return -ENOTSUP;
-		}
-
-		int indexes_update(dnet_cmd *cmd, dnet_indexes_request *request) {
-			(void) cmd;
-			(void) request;
-			return -ENOTSUP;
-		}
-
-		int indexes_internal(dnet_cmd *cmd, dnet_indexes_request *request) {
-			(void) cmd;
-			(void) request;
-			return -ENOTSUP;
-		}
-
-	private:
-		std::vector<std::shared_ptr<cache_t>> m_caches;
-
-		size_t idx(const unsigned char *id) {
-			unsigned i = *(unsigned *)id;
-			return i % m_caches.size();
-		}
-};
-=======
 size_t cache_manager::idx(const unsigned char *id) {
 	unsigned i = *(unsigned *)id;
 	return i % m_caches.size();
 }
->>>>>>> df4ca2d9
 
 }}
 
