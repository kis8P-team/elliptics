/*
 * 2012+ Copyright (c) Evgeniy Polyakov <zbr@ioremap.net>
 * All rights reserved.
 *
 * This program is free software; you can redistribute it and/or modify
 * it under the terms of the GNU General Public License as published by
 * the Free Software Foundation; either version 2 of the License, or
 * (at your option) any later version.
 *
 * This program is distributed in the hope that it will be useful,
 * but WITHOUT ANY WARRANTY; without even the implied warranty of
 * MERCHANTABILITY or FITNESS FOR A PARTICULAR PURPOSE.  See the
 * GNU General Public License for more details.
 */

#include <iostream>
#include <deque>
#include <vector>
#include <deque>
#include <mutex>
#include <thread>

#include <boost/unordered_map.hpp>
#include <boost/intrusive/list.hpp>
#include <boost/intrusive/set.hpp>

#include "../library/elliptics.h"
#include "../indexes/local_session.h"

#include "elliptics/packet.h"
#include "elliptics/interface.h"

namespace ioremap { namespace cache {

class raw_data_t {
	public:
		raw_data_t(const char *data, size_t size) {
			m_data.reserve(size);
			m_data.insert(m_data.begin(), data, data + size);
		}

		std::vector<char> &data(void) {
			return m_data;
		}

		size_t size(void) {
			return m_data.size();
		}

	private:
		std::vector<char> m_data;
};

struct data_lru_tag_t;
typedef boost::intrusive::list_base_hook<boost::intrusive::tag<data_lru_tag_t>,
					 boost::intrusive::link_mode<boost::intrusive::safe_link>
					> lru_list_base_hook_t;
struct data_set_tag_t;
typedef boost::intrusive::set_base_hook<boost::intrusive::tag<data_set_tag_t>,
					 boost::intrusive::link_mode<boost::intrusive::safe_link>
					> set_base_hook_t;

struct time_set_tag_t;
typedef boost::intrusive::set_base_hook<boost::intrusive::tag<time_set_tag_t>,
					 boost::intrusive::link_mode<boost::intrusive::safe_link>
					> time_set_base_hook_t;

struct sync_set_tag_t;
typedef boost::intrusive::set_base_hook<boost::intrusive::tag<sync_set_tag_t>,
					 boost::intrusive::link_mode<boost::intrusive::safe_link>
					> sync_set_base_hook_t;

class data_t : public lru_list_base_hook_t, public set_base_hook_t, public time_set_base_hook_t, public sync_set_base_hook_t {
	public:
		data_t(const unsigned char *id) {
			memcpy(m_id.id, id, DNET_ID_SIZE);
		}

		data_t(const unsigned char *id, size_t lifetime, const char *data, size_t size, bool remove_from_disk) :
			m_lifetime(0), m_synctime(0), m_user_flags(0),
			m_remove_from_disk(remove_from_disk), m_remove_from_cache(false), m_only_append(false) {
			memcpy(m_id.id, id, DNET_ID_SIZE);
			dnet_empty_time(&m_timestamp);

			if (lifetime)
				m_lifetime = lifetime + time(NULL);

			m_data.reset(new raw_data_t(data, size));
		}

		data_t(const data_t &other) = delete;
		data_t &operator =(const data_t &other) = delete;

		~data_t() {
		}

		const struct dnet_raw_id &id(void) const {
			return m_id;
		}

		std::shared_ptr<raw_data_t> data(void) const {
			return m_data;
		}

		size_t lifetime(void) const {
			return m_lifetime;
		}

		void set_lifetime(size_t lifetime) {
			m_lifetime = lifetime;
		}

		size_t synctime() const {
			return m_synctime;
		}

		void set_synctime(size_t synctime) {
			m_synctime = synctime;
		}

		void clear_synctime() {
			m_synctime = 0;
		}

		const dnet_time &timestamp() const {
			return m_timestamp;
		}

		void set_timestamp(const dnet_time &timestamp) {
			m_timestamp = timestamp;
		}

		uint64_t user_flags() const {
			return m_user_flags;
		}

		void set_user_flags(uint64_t user_flags) {
			m_user_flags = user_flags;
		}

		bool remove_from_disk() const {
			return m_remove_from_disk;
		}

		bool remove_from_cache() const {
			return m_remove_from_cache;
		}

		void set_remove_from_cache(bool remove_from_cache) {
			m_remove_from_cache = remove_from_cache;
		}

		bool only_append() const {
			return m_only_append;
		}

		void set_only_append(bool only_append) {
			m_only_append = only_append;
		}

		size_t size(void) const {
			return m_data->size();
		}

		friend bool operator< (const data_t &a, const data_t &b) {
			return dnet_id_cmp_str(a.id().id, b.id().id) < 0;
		}

		friend bool operator> (const data_t &a, const data_t &b) {
			return dnet_id_cmp_str(a.id().id, b.id().id) > 0;
		}

		friend bool operator== (const data_t &a, const data_t &b) {
			return dnet_id_cmp_str(a.id().id, b.id().id) == 0;
		}

	private:
		size_t m_lifetime;
		size_t m_synctime;
		dnet_time m_timestamp;
		uint64_t m_user_flags;
		bool m_remove_from_disk;
		bool m_remove_from_cache;
		bool m_only_append;
		struct dnet_raw_id m_id;
		std::shared_ptr<raw_data_t> m_data;
};

typedef boost::intrusive::list<data_t, boost::intrusive::base_hook<lru_list_base_hook_t> > lru_list_t;
typedef boost::intrusive::set<data_t, boost::intrusive::base_hook<set_base_hook_t>,
					  boost::intrusive::compare<std::less<data_t> >
			     > iset_t;

struct lifetime_less {
	bool operator() (const data_t &x, const data_t &y) const {
		return x.lifetime() < y.lifetime()
			|| (x.lifetime() == y.lifetime() && ((&x) < (&y)));
	}
};

typedef boost::intrusive::set<data_t, boost::intrusive::base_hook<time_set_base_hook_t>,
					  boost::intrusive::compare<lifetime_less>
			     > life_set_t;

struct synctime_less {
	bool operator() (const data_t &x, const data_t &y) const {
		return x.synctime() < y.synctime()
			|| (x.synctime() == y.synctime() && ((&x) < (&y)));
	}
};

typedef boost::intrusive::set<data_t, boost::intrusive::base_hook<sync_set_base_hook_t>,
					  boost::intrusive::compare<synctime_less>
			     > sync_set_t;

class cache_t {
	public:
		cache_t(struct dnet_node *n, size_t max_size) :
		m_need_exit(false),
		m_node(n),
		m_cache_size(0),
		m_max_cache_size(max_size) {
			m_lifecheck = std::thread(std::bind(&cache_t::life_check, this));
		}

		~cache_t() {
			stop();
			m_lifecheck.join();

			m_max_cache_size = 0; //sets max_size to 0 for erasing lru set
			resize(0);

			std::lock_guard<std::mutex> guard(m_lock);

			while(!m_syncset.empty()) { //removes datas from syncset
				erase_element(&*m_syncset.begin());
			}

			while(!m_lifeset.empty()) { //removes datas from lifeset
				erase_element(&*m_lifeset.begin());
			}
		}

		void stop() {
			m_need_exit = true;
		}

		int write(const unsigned char *id, dnet_net_state *st, dnet_cmd *cmd, dnet_io_attr *io, const char *data) {
			const size_t lifetime = io->start;
			const size_t size = io->size;
			const bool remove_from_disk = (io->flags & DNET_IO_FLAGS_CACHE_REMOVE_FROM_DISK);
			const bool cache = (io->flags & DNET_IO_FLAGS_CACHE);
			const bool cache_only = (io->flags & DNET_IO_FLAGS_CACHE_ONLY);
			const bool append = (io->flags & DNET_IO_FLAGS_APPEND);

			dnet_log(m_node, DNET_LOG_DEBUG, "%s: CACHE: before guard\n", dnet_dump_id_str(id));
			std::unique_lock<std::mutex> guard(m_lock);
			dnet_log(m_node, DNET_LOG_DEBUG, "%s: CACHE: after guard\n", dnet_dump_id_str(id));

			iset_t::iterator it = m_set.find(id);

			if (it == m_set.end() && !cache) {
				dnet_log(m_node, DNET_LOG_DEBUG, "%s: CACHE: not a cache call\n", dnet_dump_id_str(id));
				return -ENOTSUP;
			}

			// Optimization for append-only commands
			if (!cache_only) {
				if (append && (it == m_set.end() || it->only_append())) {
					if (it == m_set.end()) {
						it = create_data(id, 0, 0, false);
						it->set_only_append(true);
						it->set_synctime(time(NULL) + m_node->cache_sync_timeout);
						m_syncset.insert(*it);
					}

					auto &raw = it->data()->data();

					m_cache_size -= raw.size();
					m_lru.erase(m_lru.iterator_to(*it));

					const size_t new_size = raw.size() + io->size;

					if (m_cache_size + new_size > m_max_cache_size) {
						dnet_log(m_node, DNET_LOG_DEBUG, "%s: CACHE: resize called\n", dnet_dump_id_str(id));
						resize(new_size * 2);
						dnet_log(m_node, DNET_LOG_DEBUG, "%s: CACHE: resize finished\n", dnet_dump_id_str(id));
					}

					m_lru.push_back(*it);
					m_cache_size += new_size;

					raw.insert(raw.end(), data, data + io->size);

					it->set_timestamp(io->timestamp);
					it->set_user_flags(io->user_flags);

					cmd->flags &= ~DNET_FLAGS_NEED_ACK;
					return dnet_send_file_info_ts_without_fd(st, cmd, data, io->size, &io->timestamp);
				} else if (it != m_set.end() && it->only_append()) {
					sync_after_append(guard, false, &*it);

					local_session sess(m_node);
					sess.set_ioflags(DNET_IO_FLAGS_NOCACHE | DNET_IO_FLAGS_APPEND);

					int err = m_node->cb->command_handler(st, m_node->cb->command_private, cmd, io);
					dnet_log(m_node, DNET_LOG_DEBUG, "%s: CACHE: second write result, err: %d", dnet_dump_id_str(id), err);

					it = populate_from_disk(guard, id, false, &err);

					dnet_log(m_node, DNET_LOG_DEBUG, "%s: CACHE: read result, err: %d", dnet_dump_id_str(id), err);
					cmd->flags &= ~DNET_FLAGS_NEED_ACK;
					return err;
				}
			}

			if (it == m_set.end()) {
				dnet_log(m_node, DNET_LOG_DEBUG, "%s: CACHE: not exist\n", dnet_dump_id_str(id));
				// If file not found and CACHE flag is not set - fallback to backend request
				if (!cache_only && io->offset != 0) {
					int err = 0;
					it = populate_from_disk(guard, id, remove_from_disk, &err);

					if (err != 0 && err != -ENOENT)
						return err;
				}

				// Create empty data for code simplifing
				if (it == m_set.end())
					it = create_data(id, 0, 0, remove_from_disk);
			} else {
				dnet_log(m_node, DNET_LOG_DEBUG, "%s: CACHE: exists\n", dnet_dump_id_str(id));
			}
			dnet_log(m_node, DNET_LOG_DEBUG, "%s: CACHE: data ensured\n", dnet_dump_id_str(id));

			raw_data_t &raw = *it->data();

			if (io->flags & DNET_IO_FLAGS_COMPARE_AND_SWAP) {
				// Data is already in memory, so it's free to use it
				// raw.size() is zero only if there is no such file on the server
				if (raw.size() != 0) {
					struct dnet_raw_id csum;
					dnet_transform_node(m_node, raw.data().data(), raw.size(), csum.id, sizeof(csum.id));

					if (memcmp(csum.id, io->parent, DNET_ID_SIZE)) {
						dnet_trace(m_node, DNET_LOG_ERROR, cmd->id.trace_id, "%s: cas: cache checksum mismatch\n", dnet_dump_id(&cmd->id));
						return -EBADFD;
					}
				}
			}

			dnet_log(m_node, DNET_LOG_DEBUG, "%s: CACHE: CAS checked\n", dnet_dump_id_str(id));

			size_t new_size = 0;

			if (append) {
				new_size = raw.size() + size;
			} else {
				new_size = io->offset + io->size;
			}

			// Recalc used space, free enough space for new data, move object to the end of the queue
			m_cache_size -= raw.size();
			m_lru.erase(m_lru.iterator_to(*it));

			if (m_cache_size + new_size > m_max_cache_size) {
				dnet_log(m_node, DNET_LOG_DEBUG, "%s: CACHE: resize called\n", dnet_dump_id_str(id));
				resize(new_size * 2);
				dnet_log(m_node, DNET_LOG_DEBUG, "%s: CACHE: resize finished\n", dnet_dump_id_str(id));
			}

			m_lru.push_back(*it);
			it->set_remove_from_cache(false);
			m_cache_size += new_size;

			if (append) {
				raw.data().insert(raw.data().end(), data, data + size);
			} else {
				raw.data().resize(new_size);
				memcpy(raw.data().data() + io->offset, data, size);
			}

			dnet_log(m_node, DNET_LOG_DEBUG, "%s: CACHE: data modified\n", dnet_dump_id_str(id));

			// Mark data as dirty one, so it will be synced to the disk
			if (!it->synctime() && !(io->flags & DNET_IO_FLAGS_CACHE_ONLY)) {
				it->set_synctime(time(NULL) + m_node->cache_sync_timeout);
				m_syncset.insert(*it);
			}

			if (it->lifetime())
				m_lifeset.erase(m_lifeset.iterator_to(*it));

			if (lifetime) {
				it->set_lifetime(lifetime + time(NULL));
				m_lifeset.insert(*it);
			}

			it->set_timestamp(io->timestamp);
			it->set_user_flags(io->user_flags);

			dnet_log(m_node, DNET_LOG_DEBUG, "%s: CACHE: finished write\n", dnet_dump_id_str(id));

			cmd->flags &= ~DNET_FLAGS_NEED_ACK;
			return dnet_send_file_info_ts_without_fd(st, cmd, raw.data().data() + io->offset, io->size, &io->timestamp);
		}

		std::shared_ptr<raw_data_t> read(const unsigned char *id, dnet_cmd *cmd, dnet_io_attr *io) {
			const bool cache = (io->flags & DNET_IO_FLAGS_CACHE);
			const bool cache_only = (io->flags & DNET_IO_FLAGS_CACHE_ONLY);
			(void) cmd;

			dnet_log(m_node, DNET_LOG_DEBUG, "%s: CACHE READ: before guard\n", dnet_dump_id_str(id));
			std::unique_lock<std::mutex> guard(m_lock);
			dnet_log(m_node, DNET_LOG_DEBUG, "%s: CACHE READ: after guard\n", dnet_dump_id_str(id));

			iset_t::iterator it = m_set.find(id);
			if (it != m_set.end() && it->only_append()) {
				sync_after_append(guard, true, &*it);
				dnet_log(m_node, DNET_LOG_DEBUG, "%s: CACHE READ: synced append-only data\n", dnet_dump_id_str(id));

				it = m_set.end();
			}

			if (it == m_set.end() && cache && !cache_only) {
				dnet_log(m_node, DNET_LOG_DEBUG, "%s: CACHE READ: not exist\n", dnet_dump_id_str(id));
				int err = 0;
				it = populate_from_disk(guard, id, false, &err);
			} else {
				dnet_log(m_node, DNET_LOG_DEBUG, "%s: CACHE READ: exists\n", dnet_dump_id_str(id));
			}

			dnet_log(m_node, DNET_LOG_DEBUG, "%s: CACHE READ: data ensured\n", dnet_dump_id_str(id));

			if (it != m_set.end()) {
				m_lru.erase(m_lru.iterator_to(*it));
				it->set_remove_from_cache(false);
				m_lru.push_back(*it);

				io->timestamp = it->timestamp();
				io->user_flags = it->user_flags();
				dnet_log(m_node, DNET_LOG_DEBUG, "%s: CACHE READ: returned\n", dnet_dump_id_str(id));
				return it->data();
			}

			return std::shared_ptr<raw_data_t>();
		}

		int remove(const unsigned char *id, dnet_io_attr *io) {
			const bool cache_only = (io->flags & DNET_IO_FLAGS_CACHE_ONLY);
			bool remove_from_disk = !cache_only;
			int err = -ENOENT;

			std::unique_lock<std::mutex> guard(m_lock);
			iset_t::iterator it = m_set.find(id);
			if (it != m_set.end()) {
				// If cache_only is not set the data also should be remove from the disk
				// If data is marked and cache_only is not set - data must be synced to the disk
				remove_from_disk |= it->remove_from_disk();
				if (it->synctime() && !cache_only) {
					m_syncset.erase(m_syncset.iterator_to(*it));
					it->clear_synctime();
				}
				erase_element(&(*it));
				err = 0;
			}

			guard.unlock();

			if (remove_from_disk) {
				struct dnet_id raw;
				memset(&raw, 0, sizeof(struct dnet_id));

				dnet_setup_id(&raw, 0, (unsigned char *)id);

				int local_err = dnet_remove_local(m_node, &raw);
				if (local_err != -ENOENT)
					err = local_err;
			}

			return err;
		}

		int lookup(const unsigned char *id, dnet_net_state *st, dnet_cmd *cmd) {
			int err = 0;

			std::unique_lock<std::mutex> guard(m_lock);
			iset_t::iterator it = m_set.find(id);
			if (it == m_set.end()) {
				return -ENOTSUP;
			}

			dnet_time timestamp = it->timestamp();

			guard.unlock();

			local_session sess(m_node);

			cmd->flags |= DNET_FLAGS_NOCACHE;

			ioremap::elliptics::data_pointer data = sess.lookup(*cmd, &err);

			cmd->flags &= ~DNET_FLAGS_NOCACHE;

			if (err) {
				cmd->flags &= ~DNET_FLAGS_NEED_ACK;
				return dnet_send_file_info_ts_without_fd(st, cmd, NULL, 0, &timestamp);
			}

			dnet_file_info *info = data.skip<dnet_addr>().data<dnet_file_info>();
			info->mtime = timestamp;

			cmd->flags &= (DNET_FLAGS_MORE | DNET_FLAGS_NEED_ACK);
			return dnet_send_reply(st, cmd, data.data(), data.size(), 0);
		}

	private:
		bool m_need_exit;
		struct dnet_node *m_node;
		size_t m_cache_size, m_max_cache_size;
		std::mutex m_lock;
		iset_t m_set;
		lru_list_t m_lru;
		life_set_t m_lifeset;
		sync_set_t m_syncset;
		std::thread m_lifecheck;

		cache_t(const cache_t &) = delete;

		iset_t::iterator create_data(const unsigned char *id, const char *data, size_t size, bool remove_from_disk) {
			if (m_cache_size + size > m_max_cache_size) {
				dnet_log(m_node, DNET_LOG_DEBUG, "%s: CACHE: resize called from create_data\n", dnet_dump_id_str(id));
				resize(size);
				dnet_log(m_node, DNET_LOG_DEBUG, "%s: CACHE: resize finished from create_data\n", dnet_dump_id_str(id));
			}

			data_t *raw = new data_t(id, 0, data, size, remove_from_disk);

			m_cache_size += size;

			m_lru.push_back(*raw);
			return m_set.insert(*raw).first;
		}

		iset_t::iterator populate_from_disk(std::unique_lock<std::mutex> &guard, const unsigned char *id, bool remove_from_disk, int *err) {
			if (guard.owns_lock()) {
				guard.unlock();
			}

			local_session sess(m_node);
			sess.set_ioflags(DNET_IO_FLAGS_NOCACHE);

			dnet_id raw_id;
			memset(&raw_id, 0, sizeof(raw_id));
			memcpy(raw_id.id, id, DNET_ID_SIZE);

			uint64_t user_flags = 0;
			dnet_time timestamp;
			dnet_empty_time(&timestamp);

			dnet_log(m_node, DNET_LOG_DEBUG, "%s: CACHE: populating from disk started\n", dnet_dump_id_str(id));

			ioremap::elliptics::data_pointer data = sess.read(raw_id, &user_flags, &timestamp, err);

			dnet_log(m_node, DNET_LOG_DEBUG, "%s: CACHE: populating from disk finished: %d\n", dnet_dump_id_str(id), *err);

			guard.lock();

			if (*err == 0) {
				auto it = create_data(id, reinterpret_cast<char *>(data.data()), data.size(), remove_from_disk);
				it->set_user_flags(user_flags);
				it->set_timestamp(timestamp);
				return it;
			}

			return m_set.end();
		}

		void resize(size_t reserve) {
			size_t removed_size = 0;

			for (auto it = m_lru.begin(); it != m_lru.end();) {
				if (m_max_cache_size > m_cache_size + reserve + removed_size)
					break;

				data_t *raw = &*it;
				++it;

				if (raw->synctime() || raw->remove_from_cache()) {
					if (!raw->remove_from_cache()) {
						raw->set_remove_from_cache(true);

						m_syncset.erase(m_syncset.iterator_to(*raw));
						raw->set_synctime(1);
						m_syncset.insert(*raw);
					}
					removed_size += raw->size();
				} else {
					erase_element(raw);
				}
			}
		}

		void erase_element(data_t *obj) {
			m_lru.erase(m_lru.iterator_to(*obj));
			m_set.erase(m_set.iterator_to(*obj));
			if (obj->lifetime())
				m_lifeset.erase(m_lifeset.iterator_to(*obj));

			if (obj->synctime()) {
				sync_element(obj);

				m_syncset.erase(m_syncset.iterator_to(*obj));
				obj->clear_synctime();
			}

			m_cache_size -= obj->size();

			delete obj;
		}

		void sync_element(const dnet_id &raw, bool after_append, const std::vector<char> &data, uint64_t user_flags, const dnet_time &timestamp) {
			local_session sess(m_node);
			sess.set_ioflags(DNET_IO_FLAGS_NOCACHE | (after_append ? DNET_IO_FLAGS_APPEND : 0));

			int err = sess.write(raw, data.data(), data.size(), user_flags, timestamp);
			if (err) {
				dnet_log(m_node, DNET_LOG_ERROR, "%s: CACHE: forced to sync to disk, err: %d\n", dnet_dump_id_str(raw.id), err);
			} else {
				dnet_log(m_node, DNET_LOG_DEBUG, "%s: CACHE: forced to sync to disk, err: %d\n", dnet_dump_id_str(raw.id), err);
			}
		}

		void sync_element(data_t *obj) {
			struct dnet_id raw;
			memset(&raw, 0, sizeof(struct dnet_id));
			memcpy(raw.id, obj->id().id, DNET_ID_SIZE);

			auto &data = obj->data()->data();

			sync_element(raw, obj->only_append(), data, obj->user_flags(), obj->timestamp());
		}

		void sync_after_append(std::unique_lock<std::mutex> &guard, bool lock_guard, data_t *obj) {
			std::shared_ptr<raw_data_t> raw_data = obj->data();
			m_syncset.erase(m_syncset.iterator_to(*obj));
			obj->set_synctime(0);

			dnet_id id;
			memset(&id, 0, sizeof(id));
			memcpy(id.id, obj->id().id, DNET_ID_SIZE);

			uint64_t user_flags = obj->user_flags();
			dnet_time timestamp = obj->timestamp();

			erase_element(&*obj);

			guard.unlock();

			local_session sess(m_node);
			sess.set_ioflags(DNET_IO_FLAGS_NOCACHE | DNET_IO_FLAGS_APPEND);

			auto &raw = raw_data->data();

			int err = sess.write(id, raw.data(), raw.size(), user_flags, timestamp);
			dnet_log(m_node, DNET_LOG_DEBUG, "%s: CACHE: sync after append, err: %d", dnet_dump_id_str(id.id), err);

			if (lock_guard)
				guard.lock();
		}

		void life_check(void) {
			while (!m_need_exit) {
				std::deque<struct dnet_id> remove;

				while (!m_need_exit && !m_lifeset.empty()) {
					size_t time = ::time(NULL);

					std::lock_guard<std::mutex> guard(m_lock);

					if (m_lifeset.empty())
						break;

					life_set_t::iterator it = m_lifeset.begin();
					if (it->lifetime() > time)
						break;

					if (it->remove_from_disk()) {
						struct dnet_id id;
						memset(&id, 0, sizeof(struct dnet_id));

						dnet_setup_id(&id, 0, (unsigned char *)it->id().id);

						remove.push_back(id);
					}

					erase_element(&(*it));
				}

				dnet_id id;
				std::vector<char> data;
				uint64_t user_flags;
				dnet_time timestamp;

				memset(&id, 0, sizeof(id));

				while (!m_need_exit && !m_syncset.empty()) {
					size_t time = ::time(NULL);

					std::unique_lock<std::mutex> guard(m_lock);

					if (m_syncset.empty())
						break;

					sync_set_t::iterator it = m_syncset.begin();

					data_t *obj = &*it;
					if (obj->synctime() > time)
						break;

					if (obj->only_append()) {
						sync_after_append(guard, false, obj);
						continue;
					}

					memcpy(id.id, obj->id().id, DNET_ID_SIZE);
					data = it->data()->data();
					user_flags = obj->user_flags();
					timestamp = obj->timestamp();

					m_syncset.erase(it);
					obj->clear_synctime();

					guard.unlock();

					sync_element(id, false, data, user_flags, timestamp);

					guard.lock();

					auto jt = m_set.find(id.id);
					if (jt != m_set.end()) {
						if (jt->remove_from_cache()) {
							erase_element(&*jt);
						}
					}
				}

				for (std::deque<struct dnet_id>::iterator it = remove.begin(); it != remove.end(); ++it) {
					dnet_remove_local(m_node, &(*it));
				}

				sleep(1);
			}
		}
};

class cache_manager {
	public:
		cache_manager(struct dnet_node *n, int num = 16) {
			for (int i  = 0; i < num; ++i) {
				m_caches.emplace_back(std::make_shared<cache_t>(n, n->cache_size / num));
			}
		}

		~cache_manager() {
			//Stops all caches in parallel. Avoids sleeping in all cache distructors
			for (auto it(m_caches.begin()), end(m_caches.end()); it != end; ++it) {
				(*it)->stop(); //Sets cache as stopped
			}
		}

		int write(const unsigned char *id, dnet_net_state *st, dnet_cmd *cmd, dnet_io_attr *io, const char *data) {
			return m_caches[idx(id)]->write(id, st, cmd, io, data);
		}

		std::shared_ptr<raw_data_t> read(const unsigned char *id, dnet_cmd *cmd, dnet_io_attr *io) {
			return m_caches[idx(id)]->read(id, cmd, io);
		}

		int remove(const unsigned char *id, dnet_io_attr *io) {
			return m_caches[idx(id)]->remove(id, io);
		}

		int lookup(const unsigned char *id, dnet_net_state *st, dnet_cmd *cmd) {
			return m_caches[idx(id)]->lookup(id, st, cmd);
		}

		int indexes_find(dnet_cmd *cmd, dnet_indexes_request *request) {
			(void) cmd;
			(void) request;
			return -ENOTSUP;
		}

		int indexes_update(dnet_cmd *cmd, dnet_indexes_request *request) {
			(void) cmd;
			(void) request;
			return -ENOTSUP;
		}

		int indexes_internal(dnet_cmd *cmd, dnet_indexes_request *request) {
			(void) cmd;
			(void) request;
			return -ENOTSUP;
		}

	private:
		std::vector<std::shared_ptr<cache_t>> m_caches;

		size_t idx(const unsigned char *id) {
			unsigned i = *(unsigned *)id;
			return i % m_caches.size();
		}
};

}}

using namespace ioremap::cache;

int dnet_cmd_cache_io(struct dnet_net_state *st, struct dnet_cmd *cmd, struct dnet_io_attr *io, char *data)
{
	struct dnet_node *n = st->n;
	int err = -ENOTSUP;

	if (!n->cache) {
<<<<<<< HEAD
		dnet_trace(n, DNET_LOG_ERROR, cmd->id.trace_id, "%s: cache is not supported\n", dnet_dump_id(&cmd->id));
=======
		dnet_log(n, DNET_LOG_NOTICE, "%s: cache is not supported\n", dnet_dump_id(&cmd->id));
>>>>>>> 546a4fc3
		return -ENOTSUP;
	}

	cache_manager *cache = (cache_manager *)n->cache;
	std::shared_ptr<raw_data_t> d;

	try {
		switch (cmd->cmd) {
			case DNET_CMD_WRITE:
				err = cache->write(io->id, st, cmd, io, data);
				break;
			case DNET_CMD_READ:
				d = cache->read(io->id, cmd, io);
				if (!d) {
					if (!(io->flags & DNET_IO_FLAGS_CACHE)) {
						return -ENOTSUP;
					}

					err = -ENOENT;
					break;
				}

				if (io->offset + io->size > d->size()) {
					dnet_trace_raw(n, DNET_LOG_ERROR, cmd->id.trace_id, "%s: %s cache: invalid offset/size: "
					               "offset: %llu, size: %llu, cached-size: %zd\n",
					               dnet_dump_id(&cmd->id), dnet_cmd_string(cmd->cmd),
					               (unsigned long long)io->offset, (unsigned long long)io->size,
					               d->size());
					err = -EINVAL;
					break;
				}

				if (io->size == 0)
					io->size = d->size() - io->offset;

				cmd->flags &= ~DNET_FLAGS_NEED_ACK;
				err = dnet_send_read_data(st, cmd, io, (char *)d->data().data() + io->offset, -1, io->offset, 0);
				break;
			case DNET_CMD_DEL:
				err = cache->remove(cmd->id.id, io);
				break;
		}
	} catch (const std::exception &e) {
		dnet_trace_raw(n, DNET_LOG_ERROR, cmd->id.trace_id, "%s: %s cache operation failed: %s\n",
		               dnet_dump_id(&cmd->id), dnet_cmd_string(cmd->cmd), e.what());
		err = -ENOENT;
	}

	return err;
}

int dnet_cmd_cache_indexes(struct dnet_net_state *st, struct dnet_cmd *cmd, struct dnet_indexes_request *request)
{
	struct dnet_node *n = st->n;
	int err = -ENOTSUP;

	if (!n->cache) {
		dnet_trace(n, DNET_LOG_ERROR, cmd->id.trace_id, "%s: cache is not supported\n", dnet_dump_id(&cmd->id));
		return -ENOTSUP;
	}

	cache_manager *cache = (cache_manager *)n->cache;

	try {
		switch (cmd->cmd) {
			case DNET_CMD_INDEXES_FIND:
				err = cache->indexes_find(cmd, request);
				break;
			case DNET_CMD_INDEXES_UPDATE:
				err = cache->indexes_update(cmd, request);
				break;
			case DNET_CMD_INDEXES_INTERNAL:
				err = cache->indexes_internal(cmd, request);
				break;
		}
	} catch (const std::exception &e) {
		dnet_trace_raw(n, DNET_LOG_ERROR, cmd->id.trace_id, "%s: %s cache operation failed: %s\n",
		               dnet_dump_id(&cmd->id), dnet_cmd_string(cmd->cmd), e.what());
		err = -ENOENT;
	}

	return err;
}

int dnet_cmd_cache_lookup(struct dnet_net_state *st, struct dnet_cmd *cmd)
{
	struct dnet_node *n = st->n;
	int err = -ENOTSUP;

	if (!n->cache) {
		dnet_log(n, DNET_LOG_ERROR, "%s: cache is not supported\n", dnet_dump_id(&cmd->id));
		return -ENOTSUP;
	}

	cache_manager *cache = (cache_manager *)n->cache;

	try {
		cache->lookup(cmd->id.id, st, cmd);
	} catch (const std::exception &e) {
		dnet_log_raw(n, DNET_LOG_ERROR, "%s: %s cache operation failed: %s\n",
				dnet_dump_id(&cmd->id), dnet_cmd_string(cmd->cmd), e.what());
		err = -ENOENT;
	}

	return err;
}

int dnet_cache_init(struct dnet_node *n)
{
	if (!n->cache_size)
		return 0;

	try {
		n->cache = (void *)(new cache_manager(n, 16));
	} catch (const std::exception &e) {
		dnet_log_raw(n, DNET_LOG_ERROR, "Could not create cache: %s\n", e.what());
		return -ENOMEM;
	}

	return 0;
}

void dnet_cache_cleanup(struct dnet_node *n)
{
	if (n->cache)
		delete (cache_manager *)n->cache;
}<|MERGE_RESOLUTION|>--- conflicted
+++ resolved
@@ -822,11 +822,7 @@
 	int err = -ENOTSUP;
 
 	if (!n->cache) {
-<<<<<<< HEAD
-		dnet_trace(n, DNET_LOG_ERROR, cmd->id.trace_id, "%s: cache is not supported\n", dnet_dump_id(&cmd->id));
-=======
-		dnet_log(n, DNET_LOG_NOTICE, "%s: cache is not supported\n", dnet_dump_id(&cmd->id));
->>>>>>> 546a4fc3
+		dnet_trace(n, DNET_LOG_NOTICE, cmd->id.trace_id, "%s: cache is not supported\n", dnet_dump_id(&cmd->id));
 		return -ENOTSUP;
 	}
 
