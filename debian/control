Source: elliptics
Section: net
Priority: optional
Maintainer: Evgeniy Polyakov <zbr@ioremap.net>
<<<<<<< HEAD
Build-Depends: debhelper (>= 7.0.50~),
               cdbs,
               eblob (>= 0.18.5),
=======
Build-Depends: cdbs,
               cmake (>= 2.6),
               debhelper (>= 7.0.50~),
               eblob (>= 0.18.2),
>>>>>>> dcf4fa14
               libboost-dev,
               libboost-iostreams-dev,
               libboost-program-options-dev,
               libboost-python-dev,
               libboost-system-dev,
               libboost-thread-dev,
               libcocaine-core2,
<<<<<<< HEAD
               libcocaine-dev (>= 0.10.0-rc8),
               libzmq-dev,
               cmake (>= 2.6),
               libboost-system-dev,
=======
               libcocaine-dev (>= 0.10.0-rc5),
               libleveldb-dev,
>>>>>>> dcf4fa14
               libltdl-dev,
               libmsgpack-dev
               libsnappy-dev,
<<<<<<< HEAD
               libleveldb-dev,
		libmsgpack-dev
=======
               libzmq-dev,
               python-central,
               python-dev (>= 2.6),
>>>>>>> dcf4fa14
Standards-Version: 3.8.0
Homepage: http://www.ioremap.net/projects/elliptics
XS-Python-Version: >= 2.6

Package: elliptics
Architecture: any
Depends: ${shlibs:Depends}, ${misc:Depends}, eblob (>= 0.18.5), elliptics-client (= ${Source-Version}), libcocaine-core2
Replaces: elliptics-2.10, srw
Provides: elliptics-2.10
XB-Python-Version: >= 2.6
Description: Distributed hash table storage
 Elliptics network is a fault tolerant distributed hash table object storage.

Package: elliptics-client
Architecture: any
Depends: ${shlibs:Depends}, ${misc:Depends}
Replaces: elliptics-2.10
XB-Python-Version: >= 2.6
Description: Distributed hash table storage (client library)
 Elliptics network is a fault tolerant distributed hash table object storage.

Package: libcocaine-plugin-elliptics
Architecture: any
Depends: ${shlibs:Depends}, ${misc:Depends}, elliptics-client
XB-Python-Version: >= 2.6
Description: Distributed hash table storage (cocaine plugin)
 Elliptics network is a fault tolerant distributed hash table object storage.

Package: elliptics-dbg
Architecture: any
Depends: ${shlibs:Depends}, ${misc:Depends}, elliptics (= ${Source-Version}) | elliptics-client (= ${Source-Version})
Replaces: elliptics-dbg-2.10, srw-dbg
Provides: elliptics-dbg-2.10
XB-Python-Version: >= 2.6
Description: Distributed hash table storage (debug files)
 Elliptics network is a fault tolerant distributed hash table object storage.

Package: elliptics-dev
Architecture: any
Depends: elliptics-client (= ${Source-Version}), eblob
XB-Python-Version: >= 2.6
Description: Distributed hash table storage (includes)
 Elliptics network is a fault tolerant distributed hash table object storage.
<|MERGE_RESOLUTION|>--- conflicted
+++ resolved
@@ -2,16 +2,10 @@
 Section: net
 Priority: optional
 Maintainer: Evgeniy Polyakov <zbr@ioremap.net>
-<<<<<<< HEAD
-Build-Depends: debhelper (>= 7.0.50~),
-               cdbs,
-               eblob (>= 0.18.5),
-=======
 Build-Depends: cdbs,
                cmake (>= 2.6),
                debhelper (>= 7.0.50~),
-               eblob (>= 0.18.2),
->>>>>>> dcf4fa14
+               eblob (>= 0.18.5),
                libboost-dev,
                libboost-iostreams-dev,
                libboost-program-options-dev,
@@ -19,26 +13,14 @@
                libboost-system-dev,
                libboost-thread-dev,
                libcocaine-core2,
-<<<<<<< HEAD
                libcocaine-dev (>= 0.10.0-rc8),
-               libzmq-dev,
-               cmake (>= 2.6),
-               libboost-system-dev,
-=======
-               libcocaine-dev (>= 0.10.0-rc5),
                libleveldb-dev,
->>>>>>> dcf4fa14
                libltdl-dev,
                libmsgpack-dev
                libsnappy-dev,
-<<<<<<< HEAD
-               libleveldb-dev,
-		libmsgpack-dev
-=======
                libzmq-dev,
                python-central,
                python-dev (>= 2.6),
->>>>>>> dcf4fa14
 Standards-Version: 3.8.0
 Homepage: http://www.ioremap.net/projects/elliptics
 XS-Python-Version: >= 2.6
