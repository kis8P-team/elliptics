--- conflicted
+++ resolved
@@ -1,10 +1,6 @@
 Summary:	Distributed hash table storage
 Name:		elliptics
-<<<<<<< HEAD
-Version:	2.24.13.35
-=======
 Version:	2.24.14.0
->>>>>>> 06eab2ea
 Release:	1%{?dist}
 
 License:	GPLv2+
@@ -140,12 +136,9 @@
 
 
 %changelog
-<<<<<<< HEAD
-=======
 * Wed Aug 28 2013 Evgeniy Polyakov <zbr@ioremap.net> - 2.24.14.0
 - LTS release
 
->>>>>>> 06eab2ea
 * Tue Aug 27 2013 Evgeniy Polyakov <zbr@ioremap.net> - 2.24.13.35
 - Added tests for lookup and prepare_latest
 - Fixed prepare_latest command
