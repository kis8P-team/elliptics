--- conflicted
+++ resolved
@@ -15,15 +15,9 @@
 %else
 BuildRequires:	python-devel, boost-python, boost-devel, boost-iostreams, boost-thread, boost-python, boost-system
 %endif
-<<<<<<< HEAD
-BuildRequires:	eblob-devel >= 0.16.0
+BuildRequires:	eblob-devel >= 0.16.10
 BuildRequires:	smack >= 0.4.0
 BuildRequires:	cmake
-=======
-BuildRequires:	eblob-devel >= 0.16.10
-BuildRequires:  smack >= 0.4.0
-BuildRequires:	automake autoconf libtool
->>>>>>> 410a3856
 
 Obsoletes: srw
 
